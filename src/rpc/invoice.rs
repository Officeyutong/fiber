--- conflicted
+++ resolved
@@ -31,15 +31,11 @@
     fallback_address: Option<String>,
     /// The final CLTV of the invoice.
     #[serde_as(as = "Option<U64Hex>")]
-<<<<<<< HEAD
     final_cltv: Option<u64>,
     /// The final HTLC timeout of the invoice.
     #[serde_as(as = "Option<U64Hex>")]
-    final_htlc_timeout: Option<u64>,
+    final_expiry_delta: Option<u64>,
     /// The UDT type script of the invoice.
-=======
-    final_expiry_delta: Option<u64>,
->>>>>>> a482523e
     udt_type_script: Option<Script>,
     /// The hash algorithm of the invoice.
     hash_algorithm: Option<HashAlgorithm>,
