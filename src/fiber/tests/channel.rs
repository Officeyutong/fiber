use crate::fiber::channel::UpdateCommand;
use crate::fiber::config::MAX_PAYMENT_TLC_EXPIRY_LIMIT;
use crate::fiber::graph::PaymentSessionStatus;
use crate::fiber::network::{DebugEvent, SendPaymentCommand};
use crate::fiber::tests::test_utils::*;
use crate::fiber::types::{
    Hash256, PaymentHopData, PeeledOnionPacket, TlcErrorCode, NO_SHARED_SECRET,
};
use crate::invoice::{CkbInvoiceStatus, Currency, InvoiceBuilder};
use crate::{
    ckb::contracts::{get_cell_deps, Contract},
    fiber::{
        channel::{
            derive_private_key, derive_tlc_pubkey, AddTlcCommand, ChannelActorStateStore,
            ChannelCommand, ChannelCommandWithId, InMemorySigner, RemoveTlcCommand,
            ShutdownCommand, DEFAULT_COMMITMENT_FEE_RATE,
        },
        config::DEFAULT_AUTO_ACCEPT_CHANNEL_CKB_FUNDING_AMOUNT,
        hash_algorithm::HashAlgorithm,
        network::{AcceptChannelCommand, OpenChannelCommand},
        tests::test_utils::establish_channel_between_nodes,
        types::{Privkey, RemoveTlcFulfill, RemoveTlcReason},
        NetworkActorCommand, NetworkActorMessage,
    },
    gen_rand_fiber_private_key, gen_rand_fiber_public_key, gen_rand_sha256_hash,
    now_timestamp_as_millis_u64, NetworkServiceEvent,
};
use ckb_jsonrpc_types::Status;
use ckb_types::{
    core::FeeRate,
    packed::{CellInput, Script, Transaction},
    prelude::{AsTransactionBuilder, Builder, Entity, IntoTransactionView, Pack, Unpack},
};
use ractor::call;
use secp256k1::Secp256k1;
use std::collections::HashSet;
use std::time::Duration;

use super::test_utils::{init_tracing, NetworkNode};

const DEFAULT_EXPIRY_DELTA: u64 = 24 * 60 * 60 * 1000; // 24 hours

#[test]
fn test_per_commitment_point_and_secret_consistency() {
    init_tracing();

    let signer = InMemorySigner::generate_from_seed(&[1; 32]);
    assert_eq!(
        signer.get_commitment_point(0),
        Privkey::from(&signer.get_commitment_secret(0)).pubkey()
    );
}

#[test]
fn test_derive_private_and_public_tlc_keys() {
    let privkey = Privkey::from(&[1; 32]);
    let per_commitment_point = Privkey::from(&[2; 32]).pubkey();
    let derived_privkey = derive_private_key(&privkey, &per_commitment_point);
    let derived_pubkey = derive_tlc_pubkey(&privkey.pubkey(), &per_commitment_point);
    assert_eq!(derived_privkey.pubkey(), derived_pubkey);
}

#[tokio::test]
async fn test_open_channel_to_peer() {
    let [node_a, mut node_b] = NetworkNode::new_n_interconnected_nodes().await;

    let message = |rpc_reply| {
        NetworkActorMessage::Command(NetworkActorCommand::OpenChannel(
            OpenChannelCommand {
                peer_id: node_b.peer_id.clone(),
                public: false,
                shutdown_script: None,
                funding_amount: 100000000000,
                funding_udt_type_script: None,
                commitment_fee_rate: None,
                commitment_delay_epoch: None,
                funding_fee_rate: None,
                tlc_expiry_delta: None,
                tlc_min_value: None,
                tlc_fee_proportional_millionths: None,
                max_tlc_number_in_flight: None,
                max_tlc_value_in_flight: None,
            },
            rpc_reply,
        ))
    };
    let _open_channel_result = call!(node_a.network_actor, message)
        .expect("node_a alive")
        .expect("open channel success");

    node_b
        .expect_event(|event| match event {
            NetworkServiceEvent::ChannelPendingToBeAccepted(peer_id, channel_id) => {
                println!("A channel ({:?}) to {:?} create", channel_id, peer_id);
                assert_eq!(peer_id, &node_a.peer_id);
                true
            }
            _ => false,
        })
        .await;
}

#[tokio::test]
async fn test_open_and_accept_channel() {
    let [node_a, mut node_b] = NetworkNode::new_n_interconnected_nodes().await;

    let message = |rpc_reply| {
        NetworkActorMessage::Command(NetworkActorCommand::OpenChannel(
            OpenChannelCommand {
                peer_id: node_b.peer_id.clone(),
                public: false,
                shutdown_script: None,
                funding_amount: 100000000000,
                funding_udt_type_script: None,
                commitment_fee_rate: None,
                commitment_delay_epoch: None,
                funding_fee_rate: None,
                tlc_expiry_delta: None,
                tlc_min_value: None,
                tlc_fee_proportional_millionths: None,
                max_tlc_number_in_flight: None,
                max_tlc_value_in_flight: None,
            },
            rpc_reply,
        ))
    };
    let open_channel_result = call!(node_a.network_actor, message)
        .expect("node_a alive")
        .expect("open channel success");

    node_b
        .expect_event(|event| match event {
            NetworkServiceEvent::ChannelPendingToBeAccepted(peer_id, channel_id) => {
                println!("A channel ({:?}) to {:?} create", &channel_id, peer_id);
                assert_eq!(peer_id, &node_a.peer_id);
                true
            }
            _ => false,
        })
        .await;

    let message = |rpc_reply| {
        NetworkActorMessage::Command(NetworkActorCommand::AcceptChannel(
            AcceptChannelCommand {
                temp_channel_id: open_channel_result.channel_id,
                funding_amount: DEFAULT_AUTO_ACCEPT_CHANNEL_CKB_FUNDING_AMOUNT as u128,
                shutdown_script: None,
                max_tlc_number_in_flight: None,
                max_tlc_value_in_flight: None,
                min_tlc_value: None,
                tlc_fee_proportional_millionths: None,
                tlc_expiry_delta: None,
            },
            rpc_reply,
        ))
    };

    let _accept_channel_result = call!(node_b.network_actor, message)
        .expect("node_b alive")
        .expect("accept channel success");
}

#[tokio::test]
async fn test_create_private_channel() {
    init_tracing();

    let node_a_funding_amount = 100000000000;
    let node_b_funding_amount = 6200000000;

    let (_node_a, _node_b, _new_channel_id, _) = NetworkNode::new_2_nodes_with_established_channel(
        node_a_funding_amount,
        node_b_funding_amount,
        false,
    )
    .await;
}

#[tokio::test]
async fn test_create_public_channel() {
    init_tracing();

    let node_a_funding_amount = 100000000000;
    let node_b_funding_amount = 6200000000;

    let (_node_a, _node_b, _new_channel_id, _) = NetworkNode::new_2_nodes_with_established_channel(
        node_a_funding_amount,
        node_b_funding_amount,
        true,
    )
    .await;
}

#[tokio::test]
async fn test_public_channel_saved_to_the_owner_graph() {
    init_tracing();

    let node1_funding_amount = 100000000000;
    let node2_funding_amount = 6200000000;

    let (mut node1, mut node2, _new_channel_id, _) =
        NetworkNode::new_2_nodes_with_established_channel(
            node1_funding_amount,
            node2_funding_amount,
            true,
        )
        .await;

    // Wait for the channel announcement to be broadcasted
    tokio::time::sleep(tokio::time::Duration::from_millis(2000)).await;

    let node1_id = node1.peer_id.clone();
    node1.stop().await;
    let node2_id = node2.peer_id.clone();
    node2.stop().await;

    let node1_channels = node1.get_network_graph_channels().await;
    assert_eq!(node1_channels.len(), 1);
    let node1_channel = &node1_channels[0];
    assert_eq!(
        HashSet::from([node1_channel.node1_peerid(), node1_channel.node2_peerid()]),
        HashSet::from([node1_id.clone(), node2_id.clone()])
    );
    let node1_nodes = node1.get_network_graph_nodes().await;
    assert_eq!(node1_nodes.len(), 2);
    for node in node1_nodes {
        assert!(node.node_id == node1_channel.node1() || node.node_id == node1_channel.node2());
    }

    let node2_channels = node2.get_network_graph_channels().await;
    assert_eq!(node2_channels.len(), 1);
    let node2_channel = &node2_channels[0];
    assert_eq!(
        HashSet::from([node2_channel.node1_peerid(), node2_channel.node2_peerid()]),
        HashSet::from([node1_id, node2_id])
    );
    let node2_nodes = node2.get_network_graph_nodes().await;
    assert_eq!(node2_nodes.len(), 2);
    for node in node2_nodes {
        assert!(node.node_id == node2_channel.node1() || node.node_id == node2_channel.node2());
    }
}

#[tokio::test]
async fn test_public_channel_saved_to_the_other_nodes_graph() {
    init_tracing();

    let node1_funding_amount = 100000000000;
    let node2_funding_amount = 6200000000;

    let [mut node1, mut node2, mut node3] = NetworkNode::new_n_interconnected_nodes().await;
    let (_channel_id, funding_tx) = establish_channel_between_nodes(
        &mut node1,
        &mut node2,
        true,
        node1_funding_amount,
        node2_funding_amount,
        None,
        None,
        None,
        None,
        None,
        None,
        None,
        None,
        None,
        None,
    )
    .await;
    let status = node3.submit_tx(funding_tx).await;
    assert_eq!(status, Status::Committed);

    // Wait for the channel announcement to be broadcasted
    tokio::time::sleep(tokio::time::Duration::from_millis(1000)).await;

    node3.stop().await;
    let channels = node3.get_network_graph_channels().await;
    assert_eq!(channels.len(), 1);
    let channel = &channels[0];
    assert_eq!(
        HashSet::from([channel.node1_peerid(), channel.node2_peerid()]),
        HashSet::from([node1.peer_id.clone(), node2.peer_id.clone()])
    );

    let nodes = node3.get_network_graph_nodes().await;
    let node_pubkeys = nodes
        .iter()
        .map(|node| node.node_id)
        .collect::<HashSet<_>>();
    assert!(node_pubkeys.contains(&channel.node1()));
    assert!(node_pubkeys.contains(&channel.node2()));
}

#[tokio::test]
async fn test_public_channel_with_unconfirmed_funding_tx() {
    init_tracing();

    let node1_funding_amount = 100000000000;
    let node2_funding_amount = 6200000000;

    let [mut node1, mut node2, mut node3] = NetworkNode::new_n_interconnected_nodes().await;
    let (_channel_id, _funding_tx) = establish_channel_between_nodes(
        &mut node1,
        &mut node2,
        true,
        node1_funding_amount,
        node2_funding_amount,
        None,
        None,
        None,
        None,
        None,
        None,
        None,
        None,
        None,
        None,
    )
    .await;

    // We should submit the transaction to node 3's chain actor here.
    // If we don't do that node 3 will deem the funding transaction unconfirmed,
    // thus refusing to save the channel to the graph.

    // Wait for the channel announcement to be broadcasted
    tokio::time::sleep(tokio::time::Duration::from_millis(1000)).await;

    node3.stop().await;
    let channels = node3.get_network_graph_channels().await;
    // No channels here as node 3 didn't think the funding transaction is confirmed.
    assert_eq!(channels.len(), 0);
}

#[tokio::test]
async fn test_network_send_payment_normal_keysend_workflow() {
    init_tracing();

    let _span = tracing::info_span!("node", node = "test").entered();
    let node_a_funding_amount = 100000000000;
    let node_b_funding_amount = 6200000000;

    let (node_a, node_b, channel_id) =
        create_nodes_with_established_channel(node_a_funding_amount, node_b_funding_amount, true)
            .await;

    let node_a_local_balance = node_a.get_local_balance_from_channel(channel_id);
    let node_b_local_balance = node_b.get_local_balance_from_channel(channel_id);

    // Wait for the channel announcement to be broadcasted
    tokio::time::sleep(tokio::time::Duration::from_millis(1000)).await;

    let node_b_pubkey = node_b.pubkey.clone();
    let message = |rpc_reply| -> NetworkActorMessage {
        NetworkActorMessage::Command(NetworkActorCommand::SendPayment(
            SendPaymentCommand {
                target_pubkey: Some(node_b_pubkey),
                amount: Some(10000),
                payment_hash: None,
                final_tlc_expiry_delta: None,
                tlc_expiry_limit: None,
                invoice: None,
                timeout: None,
                max_fee_amount: None,
                max_parts: None,
                keysend: Some(true),
                udt_type_script: None,
                allow_self_payment: false,
                dry_run: false,
            },
            rpc_reply,
        ))
    };
    let res = call!(node_a.network_actor, message)
        .expect("node_a alive")
        .unwrap();
    // this is the payment_hash generated by keysend
    assert_eq!(res.status, PaymentSessionStatus::Inflight);
    let payment_hash = res.payment_hash;

    tokio::time::sleep(tokio::time::Duration::from_millis(2000)).await;

    let message = |rpc_reply| -> NetworkActorMessage {
        NetworkActorMessage::Command(NetworkActorCommand::GetPayment(payment_hash, rpc_reply))
    };
    let res = call!(node_a.network_actor, message)
        .expect("node_a alive")
        .unwrap();

    let new_balance_node_a = node_a.get_local_balance_from_channel(channel_id);
    let new_balance_node_b = node_b.get_local_balance_from_channel(channel_id);

    assert_eq!(node_a_local_balance - new_balance_node_a, 10000);
    assert_eq!(new_balance_node_b - node_b_local_balance, 10000);

    tokio::time::sleep(tokio::time::Duration::from_millis(1000)).await;

    assert_eq!(res.status, PaymentSessionStatus::Success);
    assert_eq!(res.failed_error, None);

    // we can make the same payment again, since payment_hash will be generated randomly
    let message = |rpc_reply| -> NetworkActorMessage {
        NetworkActorMessage::Command(NetworkActorCommand::SendPayment(
            SendPaymentCommand {
                target_pubkey: Some(node_b_pubkey),
                amount: Some(10000),
                payment_hash: None,
                final_tlc_expiry_delta: None,
                invoice: None,
                timeout: None,
                tlc_expiry_limit: None,
                max_fee_amount: None,
                max_parts: None,
                keysend: Some(true),
                udt_type_script: None,
                allow_self_payment: false,
                dry_run: false,
            },
            rpc_reply,
        ))
    };
    let res = call!(node_a.network_actor, message)
        .expect("node_a alive")
        .unwrap();
    // this is the payment_hash generated by keysend
    assert_eq!(res.status, PaymentSessionStatus::Inflight);
    let payment_hash = res.payment_hash;

    tokio::time::sleep(tokio::time::Duration::from_millis(2000)).await;
    let message = |rpc_reply| -> NetworkActorMessage {
        NetworkActorMessage::Command(NetworkActorCommand::GetPayment(payment_hash, rpc_reply))
    };
    let res = call!(node_a.network_actor, message)
        .expect("node_a alive")
        .unwrap();

    assert_eq!(res.status, PaymentSessionStatus::Success);
    assert_eq!(res.failed_error, None);
}

#[tokio::test]
async fn test_network_send_payment_send_each_other() {
    init_tracing();

    let _span = tracing::info_span!("node", node = "test").entered();
    let node_a_funding_amount = 100000000000;
    let node_b_funding_amount = 6200000000;

    let (node_a, node_b, new_channel_id) =
        create_nodes_with_established_channel(node_a_funding_amount, node_b_funding_amount, true)
            .await;
    // Wait for the channel announcement to be broadcasted
    tokio::time::sleep(tokio::time::Duration::from_millis(1000)).await;
    let node_a_old_balance = node_a.get_local_balance_from_channel(new_channel_id);
    let node_b_old_balance = node_b.get_local_balance_from_channel(new_channel_id);

    let node_a_pubkey = node_a.pubkey.clone();
    let node_b_pubkey = node_b.pubkey.clone();
    let message = |rpc_reply| -> NetworkActorMessage {
        NetworkActorMessage::Command(NetworkActorCommand::SendPayment(
            SendPaymentCommand {
                target_pubkey: Some(node_b_pubkey),
                amount: Some(10000),
                payment_hash: None,
                final_tlc_expiry_delta: None,
                tlc_expiry_limit: None,
                invoice: None,
                timeout: None,
                max_fee_amount: None,
                max_parts: None,
                keysend: Some(true),
                udt_type_script: None,
                allow_self_payment: false,
                dry_run: false,
            },
            rpc_reply,
        ))
    };
    let res1 = call!(node_a.network_actor, message)
        .expect("node_a alive")
        .unwrap();
    // this is the payment_hash generated by keysend
    assert_eq!(res1.status, PaymentSessionStatus::Inflight);
    let payment_hash1 = res1.payment_hash;

    // the second payment is send from node_b to node_a
    let message = |rpc_reply| -> NetworkActorMessage {
        NetworkActorMessage::Command(NetworkActorCommand::SendPayment(
            SendPaymentCommand {
                target_pubkey: Some(node_a_pubkey),
                amount: Some(9999),
                payment_hash: None,
                final_tlc_expiry_delta: None,
                invoice: None,
                timeout: None,
                tlc_expiry_limit: None,
                max_fee_amount: None,
                max_parts: None,
                keysend: Some(true),
                udt_type_script: None,
                allow_self_payment: false,
                dry_run: false,
            },
            rpc_reply,
        ))
    };
    let res2 = call!(node_b.network_actor, message)
        .expect("node_a alive")
        .unwrap();
    // this is the payment_hash generated by keysend
    assert_eq!(res2.status, PaymentSessionStatus::Inflight);
    let payment_hash2 = res2.payment_hash;

    // sleep for 2 seconds to make sure the payment is processed
    tokio::time::sleep(tokio::time::Duration::from_millis(3000)).await;

    let message = |rpc_reply| -> NetworkActorMessage {
        NetworkActorMessage::Command(NetworkActorCommand::GetPayment(payment_hash1, rpc_reply))
    };
    let res = call!(node_a.network_actor, message)
        .expect("node_a alive")
        .unwrap();
    assert_eq!(res.status, PaymentSessionStatus::Success);
    assert_eq!(res.failed_error, None);

    let message = |rpc_reply| -> NetworkActorMessage {
        NetworkActorMessage::Command(NetworkActorCommand::GetPayment(payment_hash2, rpc_reply))
    };
    let res = call!(node_b.network_actor, message)
        .expect("node_a alive")
        .unwrap();

    assert_eq!(res.status, PaymentSessionStatus::Success);
    assert_eq!(res.failed_error, None);

    let node_a_new_balance = node_a.get_local_balance_from_channel(new_channel_id);
    let node_b_new_balance = node_b.get_local_balance_from_channel(new_channel_id);

    // assert the balance is right,
    // node_a send 10000 to node_b, and node_b send 9999 to node_a
    // so the balance should be node_a_old_balance - 1, node_b_old_balance + 1
    assert_eq!(node_a_new_balance, node_a_old_balance - 1);
    assert_eq!(node_b_new_balance, node_b_old_balance + 1);
}

#[tokio::test]
async fn test_network_send_payment_more_send_each_other() {
    init_tracing();

    // node_a -> node_b  add_tlc 10000
    // node_b -> node_a  add_tlc 9999
    // node_a -> node_b  add_tlc 9999
    // node_b -> node_a  add_tlc 10000
    //
    // all the add_tlc are added at the same time
    // and the final balance should be same as the initial balance

    let _span = tracing::info_span!("node", node = "test").entered();
    let node_a_funding_amount = 100000000000;
    let node_b_funding_amount = 6200000000;

    let (node_a, node_b, new_channel_id) =
        create_nodes_with_established_channel(node_a_funding_amount, node_b_funding_amount, true)
            .await;
    // Wait for the channel announcement to be broadcasted
    tokio::time::sleep(tokio::time::Duration::from_millis(1000)).await;
    let node_a_old_balance = node_a.get_local_balance_from_channel(new_channel_id);
    let node_b_old_balance = node_b.get_local_balance_from_channel(new_channel_id);

    let node_a_pubkey = node_a.pubkey.clone();
    let node_b_pubkey = node_b.pubkey.clone();
    let message = |rpc_reply| -> NetworkActorMessage {
        NetworkActorMessage::Command(NetworkActorCommand::SendPayment(
            SendPaymentCommand {
                target_pubkey: Some(node_b_pubkey),
                amount: Some(10000),
                payment_hash: None,
                final_tlc_expiry_delta: None,
                tlc_expiry_limit: None,
                invoice: None,
                timeout: None,
                max_fee_amount: None,
                max_parts: None,
                keysend: Some(true),
                udt_type_script: None,
                allow_self_payment: false,
                dry_run: false,
            },
            rpc_reply,
        ))
    };
    let res1 = call!(node_a.network_actor, message)
        .expect("node_a alive")
        .unwrap();
    // this is the payment_hash generated by keysend
    assert_eq!(res1.status, PaymentSessionStatus::Inflight);
    let payment_hash1 = res1.payment_hash;

    // the second payment is send from node_b to node_a
    let message = |rpc_reply| -> NetworkActorMessage {
        NetworkActorMessage::Command(NetworkActorCommand::SendPayment(
            SendPaymentCommand {
                target_pubkey: Some(node_a_pubkey),
                amount: Some(9999),
                payment_hash: None,
                final_tlc_expiry_delta: None,
                invoice: None,
                timeout: None,
                tlc_expiry_limit: None,
                max_fee_amount: None,
                max_parts: None,
                keysend: Some(true),
                udt_type_script: None,
                allow_self_payment: false,
                dry_run: false,
            },
            rpc_reply,
        ))
    };
    let res2 = call!(node_b.network_actor, message)
        .expect("node_a alive")
        .unwrap();
    // this is the payment_hash generated by keysend
    assert_eq!(res2.status, PaymentSessionStatus::Inflight);
    let payment_hash2 = res2.payment_hash;

    let message = |rpc_reply| -> NetworkActorMessage {
        NetworkActorMessage::Command(NetworkActorCommand::SendPayment(
            SendPaymentCommand {
                target_pubkey: Some(node_b_pubkey),
                amount: Some(9999),
                payment_hash: None,
                final_tlc_expiry_delta: None,
                tlc_expiry_limit: None,
                invoice: None,
                timeout: None,
                max_fee_amount: None,
                max_parts: None,
                keysend: Some(true),
                udt_type_script: None,
                allow_self_payment: false,
                dry_run: false,
            },
            rpc_reply,
        ))
    };
    let res3 = call!(node_a.network_actor, message)
        .expect("node_a alive")
        .unwrap();
    // this is the payment_hash generated by keysend
    assert_eq!(res3.status, PaymentSessionStatus::Created);
    let payment_hash3 = res3.payment_hash;

    // the second payment is send from node_b to node_a
    let message = |rpc_reply| -> NetworkActorMessage {
        NetworkActorMessage::Command(NetworkActorCommand::SendPayment(
            SendPaymentCommand {
                target_pubkey: Some(node_a_pubkey),
                amount: Some(10000),
                payment_hash: None,
                final_tlc_expiry_delta: None,
                invoice: None,
                timeout: None,
                tlc_expiry_limit: None,
                max_fee_amount: None,
                max_parts: None,
                keysend: Some(true),
                udt_type_script: None,
                allow_self_payment: false,
                dry_run: false,
            },
            rpc_reply,
        ))
    };
    let res4 = call!(node_b.network_actor, message)
        .expect("node_a alive")
        .unwrap();
    // this is the payment_hash generated by keysend
    assert_eq!(res4.status, PaymentSessionStatus::Created);
    let payment_hash4 = res4.payment_hash;

    // sleep for 3 seconds to make sure the payment is processed
    tokio::time::sleep(tokio::time::Duration::from_millis(3000)).await;

    let message = |rpc_reply| -> NetworkActorMessage {
        NetworkActorMessage::Command(NetworkActorCommand::GetPayment(payment_hash1, rpc_reply))
    };
    let res = call!(node_a.network_actor, message)
        .expect("node_a alive")
        .unwrap();
    assert_eq!(res.status, PaymentSessionStatus::Success);
    assert_eq!(res.failed_error, None);

    let message = |rpc_reply| -> NetworkActorMessage {
        NetworkActorMessage::Command(NetworkActorCommand::GetPayment(payment_hash2, rpc_reply))
    };
    let res = call!(node_b.network_actor, message)
        .expect("node_a alive")
        .unwrap();

    assert_eq!(res.status, PaymentSessionStatus::Success);
    assert_eq!(res.failed_error, None);

    let message = |rpc_reply| -> NetworkActorMessage {
        NetworkActorMessage::Command(NetworkActorCommand::GetPayment(payment_hash3, rpc_reply))
    };
    let res = call!(node_a.network_actor, message)
        .expect("node_a alive")
        .unwrap();
    assert_eq!(res.status, PaymentSessionStatus::Success);
    assert_eq!(res.failed_error, None);

    let message = |rpc_reply| -> NetworkActorMessage {
        NetworkActorMessage::Command(NetworkActorCommand::GetPayment(payment_hash4, rpc_reply))
    };
    let res = call!(node_b.network_actor, message)
        .expect("node_a alive")
        .unwrap();
    assert_eq!(res.status, PaymentSessionStatus::Success);
    assert_eq!(res.failed_error, None);

    let node_a_new_balance = node_a.get_local_balance_from_channel(new_channel_id);
    let node_b_new_balance = node_b.get_local_balance_from_channel(new_channel_id);

    // assert the balance is right, the balance should be same as the initial balance
    assert_eq!(node_a_new_balance, node_a_old_balance);
    assert_eq!(node_b_new_balance, node_b_old_balance);
}

#[tokio::test]
async fn test_network_send_payment_send_with_ack() {
    init_tracing();

    let _span = tracing::info_span!("node", node = "test").entered();
    let node_a_funding_amount = 100000000000;
    let node_b_funding_amount = 6200000000;

    let (node_a, node_b, _new_channel_id) =
        create_nodes_with_established_channel(node_a_funding_amount, node_b_funding_amount, true)
            .await;
    // Wait for the channel announcement to be broadcasted
    tokio::time::sleep(tokio::time::Duration::from_millis(1000)).await;

    let node_b_pubkey = node_b.pubkey.clone();
    let message = |rpc_reply| -> NetworkActorMessage {
        NetworkActorMessage::Command(NetworkActorCommand::SendPayment(
            SendPaymentCommand {
                target_pubkey: Some(node_b_pubkey),
                amount: Some(10000),
                payment_hash: None,
                final_tlc_expiry_delta: None,
                tlc_expiry_limit: None,
                invoice: None,
                timeout: None,
                max_fee_amount: None,
                max_parts: None,
                keysend: Some(true),
                udt_type_script: None,
                allow_self_payment: false,
                dry_run: false,
            },
            rpc_reply,
        ))
    };
    let res1 = call!(node_a.network_actor, message)
        .expect("node_a alive")
        .unwrap();
    // this is the payment_hash generated by keysend
    assert_eq!(res1.status, PaymentSessionStatus::Inflight);
    let payment_hash1 = res1.payment_hash;

    // DON'T WAIT FOR A MOMENT, so the second payment will meet WaitingTlcAck first
    // but payment session will handle this case

    // we can make the same payment again, since payment_hash will be generated randomly
    let message = |rpc_reply| -> NetworkActorMessage {
        NetworkActorMessage::Command(NetworkActorCommand::SendPayment(
            SendPaymentCommand {
                target_pubkey: Some(node_b_pubkey),
                amount: Some(10000),
                payment_hash: None,
                final_tlc_expiry_delta: None,
                invoice: None,
                timeout: None,
                tlc_expiry_limit: None,
                max_fee_amount: None,
                max_parts: None,
                keysend: Some(true),
                udt_type_script: None,
                allow_self_payment: false,
                dry_run: false,
            },
            rpc_reply,
        ))
    };
    let res2 = call!(node_a.network_actor, message).expect("node_a alive");
    // the second send_payment will be blocked by WaitingTlcAck, since we didn't wait for a moment
    assert!(res2.is_ok());
    let payment_hash2 = res2.unwrap().payment_hash;

    tokio::time::sleep(tokio::time::Duration::from_millis(2000)).await;
    let message = |rpc_reply| -> NetworkActorMessage {
        NetworkActorMessage::Command(NetworkActorCommand::GetPayment(payment_hash1, rpc_reply))
    };
    let res = call!(node_a.network_actor, message)
        .expect("node_a alive")
        .unwrap();

    assert_eq!(res.status, PaymentSessionStatus::Success);
    assert_eq!(res.failed_error, None);

    let message = |rpc_reply| -> NetworkActorMessage {
        NetworkActorMessage::Command(NetworkActorCommand::GetPayment(payment_hash2, rpc_reply))
    };
    let res = call!(node_a.network_actor, message)
        .expect("node_a alive")
        .unwrap();

    assert_eq!(res.status, PaymentSessionStatus::Success);
    assert_eq!(res.failed_error, None);
}

#[tokio::test]
async fn test_network_send_previous_tlc_error() {
    init_tracing();

    let _span = tracing::info_span!("node", node = "test").entered();
    let node_a_funding_amount = 100000000000;
    let node_b_funding_amount = 6200000000;

    let (node_a, mut node_b, new_channel_id) =
        create_nodes_with_established_channel(node_a_funding_amount, node_b_funding_amount, true)
            .await;
    // Wait for the channel announcement to be broadcasted
    tokio::time::sleep(tokio::time::Duration::from_millis(2000)).await;

    let secp = Secp256k1::new();
    let keys: Vec<Privkey> = std::iter::repeat_with(|| gen_rand_fiber_private_key().into())
        .take(1)
        .collect();
    let hops_infos = vec![
        PaymentHopData {
            amount: 2,
            expiry: 3,
            next_hop: Some(keys[0].pubkey().into()),
            funding_tx_hash: Hash256::default(),
            hash_algorithm: HashAlgorithm::Sha256,
            payment_preimage: None,
        },
        PaymentHopData {
            amount: 8,
            expiry: 9,
            next_hop: None,
            funding_tx_hash: Hash256::default(),
            hash_algorithm: HashAlgorithm::Sha256,
            payment_preimage: None,
        },
    ];
    let generated_payment_hash = gen_rand_sha256_hash();

    let packet = PeeledOnionPacket::create(
        gen_rand_fiber_private_key(),
        hops_infos.clone(),
        Some(generated_payment_hash.as_ref().to_vec()),
        &secp,
    )
    .expect("create peeled packet");

    // step1: try to send a invalid onion_packet with add_tlc
    // ==================================================================================
    let message = |rpc_reply| -> NetworkActorMessage {
        NetworkActorMessage::Command(NetworkActorCommand::ControlFiberChannel(
            ChannelCommandWithId {
                channel_id: new_channel_id,
                command: ChannelCommand::AddTlc(
                    AddTlcCommand {
                        amount: 10000,
                        payment_hash: generated_payment_hash,
                        expiry: DEFAULT_EXPIRY_DELTA + now_timestamp_as_millis_u64(),
                        hash_algorithm: HashAlgorithm::Sha256,
                        // invalid onion packet
                        onion_packet: packet.next.clone(),
                        shared_secret: packet.shared_secret.clone(),
                        previous_tlc: None,
                    },
                    rpc_reply,
                ),
            },
        ))
    };

    let res = call!(node_a.network_actor, message).expect("node_a alive");
    assert!(res.is_ok());
    let node_b_peer_id = node_b.peer_id.clone();
    node_b
        .expect_event(|event| match event {
            NetworkServiceEvent::DebugEvent(DebugEvent::AddTlcFailed(
                peer_id,
                payment_hash,
                err,
            )) => {
                assert_eq!(peer_id, &node_b_peer_id);
                assert_eq!(payment_hash, &generated_payment_hash);
                assert_eq!(err.error_code, TlcErrorCode::InvalidOnionPayload);
                true
            }
            _ => false,
        })
        .await;
    // sleep 2 seconds to make sure node_b processed handle_add_tlc_peer_message
    tokio::time::sleep(tokio::time::Duration::from_secs(1)).await;

    // XXXXXXXXXXXXXXXXXXXXXXXXXXXXXXXXXXXXXXXXXXXXXXXXXXXXXXXXXXXXXXXXXXXXXXXXXXXXXXXXX

    // step2: try to send the second valid payment, expect it to success
    let message = |rpc_reply| -> NetworkActorMessage {
        NetworkActorMessage::Command(NetworkActorCommand::SendPayment(
            SendPaymentCommand {
                target_pubkey: Some(node_b.pubkey),
                amount: Some(10000),
                payment_hash: None,
                final_tlc_expiry_delta: None,
                invoice: None,
                timeout: None,
                max_fee_amount: None,
                max_parts: None,
                keysend: Some(true),
                udt_type_script: None,
                allow_self_payment: false,
                dry_run: false,
                tlc_expiry_limit: None,
            },
            rpc_reply,
        ))
    };

    let res = call!(node_a.network_actor, message).expect("node_a alive");
    assert!(res.is_ok());
    let payment_hash = res.unwrap().payment_hash;
    tokio::time::sleep(tokio::time::Duration::from_secs(2)).await;

    let message = |rpc_reply| -> NetworkActorMessage {
        NetworkActorMessage::Command(NetworkActorCommand::GetPayment(payment_hash, rpc_reply))
    };
    let res = call!(node_a.network_actor, message).expect("node_a alive");
    assert!(res.is_ok());
    assert_eq!(res.unwrap().status, PaymentSessionStatus::Success);
}

#[tokio::test]
async fn test_network_send_payment_keysend_with_payment_hash() {
    init_tracing();

    let _span = tracing::info_span!("node", node = "test").entered();
    let node_a_funding_amount = 100000000000;
    let node_b_funding_amount = 6200000000;

    let (node_a, node_b, _new_channel_id) =
        create_nodes_with_established_channel(node_a_funding_amount, node_b_funding_amount, true)
            .await;
    // Wait for the channel announcement to be broadcasted
    tokio::time::sleep(tokio::time::Duration::from_millis(1000)).await;

    let node_b_pubkey = node_b.pubkey.clone();
    let payment_hash = gen_rand_sha256_hash();

    // This payment request is without an invoice, the receiver will return an error `IncorrectOrUnknownPaymentDetails`
    let message = |rpc_reply| -> NetworkActorMessage {
        NetworkActorMessage::Command(NetworkActorCommand::SendPayment(
            SendPaymentCommand {
                target_pubkey: Some(node_b_pubkey),
                amount: Some(10000),
                payment_hash: Some(payment_hash),
                final_tlc_expiry_delta: None,
                tlc_expiry_limit: None,

                invoice: None,
                timeout: None,
                max_fee_amount: None,
                max_parts: None,
                keysend: Some(true),
                udt_type_script: None,
                allow_self_payment: false,
                dry_run: false,
            },
            rpc_reply,
        ))
    };
    let res = call!(node_a.network_actor, message).expect("node_a alive");
    assert!(res
        .err()
        .unwrap()
        .contains("keysend payment should not have payment_hash"));
}

#[tokio::test]
async fn test_network_send_payment_final_incorrect_hash() {
    init_tracing();

    let _span = tracing::info_span!("node", node = "test").entered();
    let node_a_funding_amount = 100000000000;
    let node_b_funding_amount = 6200000000;

    let (node_a, node_b, channel_id) =
        create_nodes_with_established_channel(node_a_funding_amount, node_b_funding_amount, true)
            .await;
    // Wait for the channel announcement to be broadcasted
    tokio::time::sleep(tokio::time::Duration::from_millis(1000)).await;

    let node_a_local_balance = node_a.get_local_balance_from_channel(channel_id);
    let node_b_local_balance = node_b.get_local_balance_from_channel(channel_id);

    let node_b_pubkey = node_b.pubkey.clone();
    let payment_hash = gen_rand_sha256_hash();

    // This payment request is without an invoice, the receiver will return an error `IncorrectOrUnknownPaymentDetails`
    let message = |rpc_reply| -> NetworkActorMessage {
        NetworkActorMessage::Command(NetworkActorCommand::SendPayment(
            SendPaymentCommand {
                target_pubkey: Some(node_b_pubkey),
                amount: Some(10000),
                payment_hash: Some(payment_hash),
                final_tlc_expiry_delta: None,
                tlc_expiry_limit: None,
                invoice: None,
                timeout: None,
                max_fee_amount: None,
                max_parts: None,
                keysend: None,
                udt_type_script: None,
                allow_self_payment: false,
                dry_run: false,
            },
            rpc_reply,
        ))
    };
    let res = call!(node_a.network_actor, message).expect("node_a alive");
    assert!(res.is_ok());

    let message = |rpc_reply| -> NetworkActorMessage {
        NetworkActorMessage::Command(NetworkActorCommand::GetPayment(payment_hash, rpc_reply))
    };
    let res = call!(node_a.network_actor, message).expect("node_a alive");
    assert!(res.is_ok());
    assert_eq!(res.unwrap().status, PaymentSessionStatus::Inflight);

    tokio::time::sleep(tokio::time::Duration::from_millis(2000)).await;

    let message = |rpc_reply| -> NetworkActorMessage {
        NetworkActorMessage::Command(NetworkActorCommand::GetPayment(payment_hash, rpc_reply))
    };
    let res = call!(node_a.network_actor, message).expect("node_a alive");
    let res = res.unwrap();
    assert_eq!(res.status, PaymentSessionStatus::Failed);
    assert_eq!(
        res.failed_error,
        Some("IncorrectOrUnknownPaymentDetails".to_string())
    );

    let new_balance_node_a = node_a.get_local_balance_from_channel(channel_id);
    let new_balance_node_b = node_b.get_local_balance_from_channel(channel_id);

    assert_eq!(node_a_local_balance - new_balance_node_a, 0);
    assert_eq!(new_balance_node_b - node_b_local_balance, 0);
}

#[tokio::test]
async fn test_network_send_payment_target_not_found() {
    init_tracing();

    let _span = tracing::info_span!("node", node = "test").entered();
    let node_a_funding_amount = 100000000000;
    let node_b_funding_amount = 6200000000;

    let (node_a, _node_b, _new_channel_id) =
        create_nodes_with_established_channel(node_a_funding_amount, node_b_funding_amount, true)
            .await;
    // Wait for the channel announcement to be broadcasted
    tokio::time::sleep(tokio::time::Duration::from_millis(1000)).await;

    let node_b_pubkey = gen_rand_fiber_public_key().into();
    let message = |rpc_reply| -> NetworkActorMessage {
        NetworkActorMessage::Command(NetworkActorCommand::SendPayment(
            SendPaymentCommand {
                target_pubkey: Some(node_b_pubkey),
                amount: Some(10000),
                payment_hash: Some(gen_rand_sha256_hash()),
                final_tlc_expiry_delta: None,
                tlc_expiry_limit: None,
                invoice: None,
                timeout: None,
                max_fee_amount: None,
                max_parts: None,
                keysend: None,
                udt_type_script: None,
                allow_self_payment: false,
                dry_run: false,
            },
            rpc_reply,
        ))
    };
    let res = call!(node_a.network_actor, message).expect("node_a alive");
    assert!(res.is_err());
    assert!(res.err().unwrap().contains("no path found"));
}

#[tokio::test]
async fn test_network_send_payment_amount_is_too_large() {
    init_tracing();

    let _span = tracing::info_span!("node", node = "test").entered();
    let node_a_funding_amount = 100000000000 + MIN_RESERVED_CKB;
    let node_b_funding_amount = MIN_RESERVED_CKB + 2;

    let (node_a, node_b, _new_channel_id) =
        create_nodes_with_established_channel(node_a_funding_amount, node_b_funding_amount, true)
            .await;
    // Wait for the channel announcement to be broadcasted
    tokio::time::sleep(tokio::time::Duration::from_millis(1000)).await;

    let node_b_pubkey = node_b.pubkey.clone();
    let message = |rpc_reply| -> NetworkActorMessage {
        NetworkActorMessage::Command(NetworkActorCommand::SendPayment(
            SendPaymentCommand {
                target_pubkey: Some(node_b_pubkey),
                amount: Some(100000000000 + 5),
                payment_hash: Some(gen_rand_sha256_hash()),
                final_tlc_expiry_delta: None,
                tlc_expiry_limit: None,
                invoice: None,
                timeout: None,
                max_fee_amount: None,
                max_parts: None,
                keysend: None,
                udt_type_script: None,
                allow_self_payment: false,
                dry_run: false,
            },
            rpc_reply,
        ))
    };
    let res = call!(node_a.network_actor, message).expect("node_a alive");

    assert!(res.is_err());
    // because the amount is too large, we will consider balance for direct channel
    // so fail to build a path
    assert!(res.err().unwrap().contains("no path found"));
}

// FIXME: this is the case send_payment with direct channels, we should handle this case
#[tokio::test]
async fn test_network_send_payment_with_dry_run() {
    init_tracing();

    let _span = tracing::info_span!("node", node = "test").entered();
    let node_a_funding_amount = 100000000000;
    let node_b_funding_amount = 62000000000;

    let (node_a, node_b, _new_channel_id) =
        create_nodes_with_established_channel(node_a_funding_amount, node_b_funding_amount, true)
            .await;
    // Wait for the channel announcement to be broadcasted
    tokio::time::sleep(tokio::time::Duration::from_millis(1000)).await;

    let node_b_pubkey = node_b.pubkey.clone();
    let message = |rpc_reply| -> NetworkActorMessage {
        NetworkActorMessage::Command(NetworkActorCommand::SendPayment(
            SendPaymentCommand {
                target_pubkey: Some(node_b_pubkey),
                amount: Some(100000),
                payment_hash: Some(gen_rand_sha256_hash()),
                final_tlc_expiry_delta: None,
                invoice: None,
                timeout: None,
                max_fee_amount: None,
                tlc_expiry_limit: None,
                max_parts: None,
                keysend: None,
                udt_type_script: None,
                allow_self_payment: false,
                dry_run: true,
            },
            rpc_reply,
        ))
    };
    let res = call!(node_a.network_actor, message).expect("node_a alive");
    assert!(res.is_ok());
    let res = res.unwrap();
    assert_eq!(res.status, PaymentSessionStatus::Created);
    // since there are only sender and receiver in the router, fee will be 0
    assert_eq!(res.fee, 0);

    let message = |rpc_reply| -> NetworkActorMessage {
        NetworkActorMessage::Command(NetworkActorCommand::SendPayment(
            SendPaymentCommand {
                target_pubkey: Some(gen_rand_fiber_public_key()),
                amount: Some(1000 + 5),
                payment_hash: Some(gen_rand_sha256_hash()),
                final_tlc_expiry_delta: None,
                invoice: None,
                timeout: None,
                max_fee_amount: None,
                tlc_expiry_limit: None,
                max_parts: None,
                keysend: None,
                udt_type_script: None,
                allow_self_payment: false,
                dry_run: true,
            },
            rpc_reply,
        ))
    };
    let res = call!(node_a.network_actor, message).expect("node_a alive");
    // since the target is not valid, the payment check will fail
    assert!(res.is_err());
}

#[tokio::test]
async fn test_send_payment_with_3_nodes() {
    init_tracing();
    let _span = tracing::info_span!("node", node = "test").entered();
    let (node_a, node_b, node_c, channel_1, channel_2) = create_3_nodes_with_established_channel(
        (100000000000, 100000000000),
        (100000000000, 100000000000),
        true,
    )
    .await;
    let node_a_local = node_a.get_local_balance_from_channel(channel_1);
    let node_b_local_left = node_b.get_local_balance_from_channel(channel_1);
    let node_b_local_right = node_b.get_local_balance_from_channel(channel_2);
    let node_c_local = node_c.get_local_balance_from_channel(channel_2);

    // sleep for 2 seconds to make sure the channel is established
    tokio::time::sleep(tokio::time::Duration::from_millis(1000)).await;
    let sent_amount = 1000000 + 5;
    let node_c_pubkey = node_c.pubkey.clone();
    let message = |rpc_reply| -> NetworkActorMessage {
        NetworkActorMessage::Command(NetworkActorCommand::SendPayment(
            SendPaymentCommand {
                target_pubkey: Some(node_c_pubkey),
                amount: Some(sent_amount),
                payment_hash: None,
                final_tlc_expiry_delta: None,
                invoice: None,
                timeout: None,
                max_fee_amount: None,
                tlc_expiry_limit: None,
                max_parts: None,
                keysend: Some(true),
                udt_type_script: None,
                allow_self_payment: false,
                dry_run: false,
            },
            rpc_reply,
        ))
    };
    let res = call!(node_a.network_actor, message).expect("node_a alive");
    assert!(res.is_ok());
    let res = res.unwrap();
    assert_eq!(res.status, PaymentSessionStatus::Inflight);
    assert!(res.fee > 0);
    // sleep for 2 seconds to make sure the payment is sent
    tokio::time::sleep(tokio::time::Duration::from_millis(2000)).await;
    let message = |rpc_reply| -> NetworkActorMessage {
        NetworkActorMessage::Command(NetworkActorCommand::GetPayment(res.payment_hash, rpc_reply))
    };
    let res = call!(node_a.network_actor, message)
        .expect("node_a alive")
        .unwrap();
    assert_eq!(res.status, PaymentSessionStatus::Success);
    assert_eq!(res.failed_error, None);

    let new_node_a_local = node_a.get_local_balance_from_channel(channel_1);
    let new_node_b_left = node_b.get_local_balance_from_channel(channel_1);
    let new_node_b_right = node_b.get_local_balance_from_channel(channel_2);
    let new_node_c_local = node_c.get_local_balance_from_channel(channel_2);

    let node_a_sent = node_a_local - new_node_a_local;
    assert_eq!(node_a_sent, sent_amount + res.fee);
    let node_b_sent = node_b_local_right - new_node_b_right;
    let node_b_received = new_node_b_left - node_b_local_left;
    let node_b_got = node_b_received - node_b_sent;
    assert_eq!(node_b_got, res.fee);
    let node_c_got = new_node_c_local - node_c_local;
    assert_eq!(node_c_got, sent_amount);
}

#[tokio::test]
async fn test_send_payment_with_rev_3_nodes() {
    init_tracing();
    let _span = tracing::info_span!("node", node = "test").entered();
    let (nodes, channels) = create_n_nodes_with_index_and_amounts_with_established_channel(
        vec![
            ((2, 1), (100000000000, 100000000000)),
            ((1, 0), (100000000000, 100000000000)),
        ]
        .as_slice(),
        3,
        true,
    )
    .await;

    let [node_a, node_b, node_c] = nodes.try_into().expect("3 nodes");
    let [channel_1, channel_2] = channels.try_into().expect("2 channels");

    let node_c_local = node_c.get_local_balance_from_channel(channel_1);
    let node_b_local_right = node_b.get_local_balance_from_channel(channel_1);
    let node_b_local_left = node_b.get_local_balance_from_channel(channel_2);
    let node_a_local = node_a.get_local_balance_from_channel(channel_2);

    // sleep for 2 seconds to make sure the channel is established
    tokio::time::sleep(tokio::time::Duration::from_millis(2000)).await;
    let sent_amount = 1000000 + 5;
    let node_a_pubkey = node_a.pubkey.clone();
    let message = |rpc_reply| -> NetworkActorMessage {
        NetworkActorMessage::Command(NetworkActorCommand::SendPayment(
            SendPaymentCommand {
                target_pubkey: Some(node_a_pubkey),
                amount: Some(sent_amount),
                payment_hash: None,
                final_tlc_expiry_delta: None,
                invoice: None,
                timeout: None,
                max_fee_amount: None,
                tlc_expiry_limit: None,
                max_parts: None,
                keysend: Some(true),
                udt_type_script: None,
                allow_self_payment: false,
                dry_run: false,
            },
            rpc_reply,
        ))
    };
    let res = call!(node_c.network_actor, message).expect("node_a alive");
    assert!(res.is_ok());
    let res = res.unwrap();
    assert_eq!(res.status, PaymentSessionStatus::Inflight);
    assert!(res.fee > 0);
    // sleep for 2 seconds to make sure the payment is sent
    tokio::time::sleep(tokio::time::Duration::from_millis(2000)).await;
    let message = |rpc_reply| -> NetworkActorMessage {
        NetworkActorMessage::Command(NetworkActorCommand::GetPayment(res.payment_hash, rpc_reply))
    };
    let res = call!(node_c.network_actor, message)
        .expect("node_a alive")
        .unwrap();
    assert_eq!(res.status, PaymentSessionStatus::Success);
    assert_eq!(res.failed_error, None);

    let new_node_c_local = node_c.get_local_balance_from_channel(channel_1);
    let new_node_b_right = node_b.get_local_balance_from_channel(channel_1);
    let new_node_b_left = node_b.get_local_balance_from_channel(channel_2);
    let new_node_a_local = node_a.get_local_balance_from_channel(channel_2);

    let node_c_sent = node_c_local - new_node_c_local;
    assert_eq!(node_c_sent, sent_amount + res.fee);
    let node_b_sent = node_b_local_left - new_node_b_left;
    let node_b_received = new_node_b_right - node_b_local_right;
    let node_b_got = node_b_received - node_b_sent;
    assert_eq!(node_b_got, res.fee);
    let node_a_got = new_node_a_local - node_a_local;
    assert_eq!(node_a_got, sent_amount);
}

#[tokio::test]
async fn test_send_payment_with_max_nodes() {
    init_tracing();
    let _span = tracing::info_span!("node", node = "test").entered();
    let nodes_num = 15;
    let last = nodes_num - 1;
    let amounts = vec![(100000000000, 100000000000); nodes_num - 1];
    let (nodes, channels) =
        create_n_nodes_with_established_channel(&amounts, nodes_num, true).await;
    let source_node = &nodes[0];
    let target_pubkey = nodes[last].pubkey.clone();

    let sender_local = nodes[0].get_local_balance_from_channel(channels[0]);
    let receiver_local = nodes[last].get_local_balance_from_channel(channels[last - 1]);

    // sleep for seconds to make sure the channel is established
    tokio::time::sleep(tokio::time::Duration::from_millis(500)).await;
    let sent_amount = 1000000 + 5;

    let message = |rpc_reply| -> NetworkActorMessage {
        NetworkActorMessage::Command(NetworkActorCommand::SendPayment(
            SendPaymentCommand {
                target_pubkey: Some(target_pubkey),
                amount: Some(sent_amount),
                payment_hash: None,
                final_tlc_expiry_delta: None,
                invoice: None,
                timeout: None,
                max_fee_amount: None,
                tlc_expiry_limit: None,
                max_parts: None,
                keysend: Some(true),
                udt_type_script: None,
                allow_self_payment: false,
                dry_run: true,
            },
            rpc_reply,
        ))
    };
    let res = call!(source_node.network_actor, message).expect("node_a alive");
    assert!(res.is_ok());

    let message = |rpc_reply| -> NetworkActorMessage {
        NetworkActorMessage::Command(NetworkActorCommand::SendPayment(
            SendPaymentCommand {
                target_pubkey: Some(target_pubkey),
                amount: Some(sent_amount),
                payment_hash: None,
                final_tlc_expiry_delta: None,
                invoice: None,
                timeout: None,
                max_fee_amount: None,
                tlc_expiry_limit: None,
                max_parts: None,
                keysend: Some(true),
                udt_type_script: None,
                allow_self_payment: false,
                dry_run: false,
            },
            rpc_reply,
        ))
    };
    let source_node = &nodes[0];
    let res = call!(source_node.network_actor, message).expect("node_a alive");
    assert!(res.is_ok());
    let res = res.unwrap();
    assert_eq!(res.status, PaymentSessionStatus::Inflight);
    assert!(res.fee > 0);
<<<<<<< HEAD

    // sleep for 5 seconds to make sure the payment is sent
    tokio::time::sleep(tokio::time::Duration::from_millis(5000)).await;
=======
    // sleep for 2 seconds to make sure the payment is sent
    tokio::time::sleep(tokio::time::Duration::from_millis(8000)).await;
>>>>>>> a6e8625e
    let message = |rpc_reply| -> NetworkActorMessage {
        NetworkActorMessage::Command(NetworkActorCommand::GetPayment(res.payment_hash, rpc_reply))
    };
    let res = call!(nodes[0].network_actor, message)
        .expect("node_a alive")
        .unwrap();
    assert_eq!(res.status, PaymentSessionStatus::Success);
    assert_eq!(res.failed_error, None);

    let sender_local_new = nodes[0].get_local_balance_from_channel(channels[0]);
    let receiver_local_new = nodes[last].get_local_balance_from_channel(channels[last - 1]);

    let sender_sent = sender_local - sender_local_new;
    let receiver_received = receiver_local_new - receiver_local;

    assert_eq!(sender_sent, sent_amount + res.fee);
    assert_eq!(receiver_received, sent_amount);
}

#[tokio::test]
async fn test_send_payment_with_3_nodes_overflow() {
    // Fix issue #361

    init_tracing();
    let _span = tracing::info_span!("node", node = "test").entered();
    let (node_a, _node_b, node_c, ..) = create_3_nodes_with_established_channel(
        (1000000000 * 100000000, 1000000000 * 100000000),
        (1000000000 * 100000000, 1000000000 * 100000000),
        true,
    )
    .await;

    // sleep for 2 seconds to make sure the channel is established
    tokio::time::sleep(tokio::time::Duration::from_millis(1000)).await;
    let sent_amount = 0xfffffffffffffffffffffffffffffff;
    let node_c_pubkey = node_c.pubkey.clone();
    let message = |rpc_reply| -> NetworkActorMessage {
        NetworkActorMessage::Command(NetworkActorCommand::SendPayment(
            SendPaymentCommand {
                target_pubkey: Some(node_c_pubkey),
                amount: Some(sent_amount),
                payment_hash: None,
                final_tlc_expiry_delta: None,
                invoice: None,
                timeout: None,
                max_fee_amount: None,
                tlc_expiry_limit: None,
                max_parts: None,
                keysend: Some(true),
                udt_type_script: None,
                allow_self_payment: false,
                dry_run: false,
            },
            rpc_reply,
        ))
    };
    let res = call!(node_a.network_actor, message).expect("node_a alive");
    assert!(res.is_err());
    assert!(res
        .err()
        .unwrap()
        .contains("The payment amount (21267647932558653966460912964485513215) should be less than 1844674407370955161"));
}

#[tokio::test]
async fn test_send_payment_fail_with_3_nodes_invalid_hash() {
    init_tracing();
    let _span = tracing::info_span!("node", node = "test").entered();

    let (node_a, node_b, node_c, channel_1, channel_2) = create_3_nodes_with_established_channel(
        (100000000000, 100000000000),
        (100000000000, 100000000000),
        true,
    )
    .await;

    let node_a_local = node_a.get_local_balance_from_channel(channel_1);
    let node_b_local_left = node_b.get_local_balance_from_channel(channel_1);
    let node_b_local_right = node_b.get_local_balance_from_channel(channel_2);
    let node_c_local = node_c.get_local_balance_from_channel(channel_2);

    // sleep for 2 seconds to make sure the channel is established
    tokio::time::sleep(tokio::time::Duration::from_millis(1000)).await;
    let node_c_pubkey = node_c.pubkey.clone();
    let message = |rpc_reply| -> NetworkActorMessage {
        NetworkActorMessage::Command(NetworkActorCommand::SendPayment(
            SendPaymentCommand {
                target_pubkey: Some(node_c_pubkey),
                amount: Some(1000000 + 5),
                payment_hash: Some(gen_rand_sha256_hash()), // this payment hash is not from node_c
                final_tlc_expiry_delta: None,
                invoice: None,
                timeout: None,
                max_fee_amount: None,
                tlc_expiry_limit: None,
                max_parts: None,
                keysend: None,
                udt_type_script: None,
                allow_self_payment: false,
                dry_run: false,
            },
            rpc_reply,
        ))
    };
    let res = call!(node_a.network_actor, message).expect("node_a alive");
    assert!(res.is_ok());
    let res = res.unwrap();
    assert_eq!(res.status, PaymentSessionStatus::Inflight);
    assert!(res.fee > 0);
    // sleep for 2 seconds to make sure the payment is sent
    tokio::time::sleep(tokio::time::Duration::from_millis(2000)).await;
    let message = |rpc_reply| -> NetworkActorMessage {
        NetworkActorMessage::Command(NetworkActorCommand::GetPayment(res.payment_hash, rpc_reply))
    };
    let res = call!(node_a.network_actor, message)
        .expect("node_a alive")
        .unwrap();
    assert_eq!(res.status, PaymentSessionStatus::Failed);
    assert_eq!(
        res.failed_error,
        Some("IncorrectOrUnknownPaymentDetails".to_string())
    );

    let new_node_a_local = node_a.get_local_balance_from_channel(channel_1);
    let new_node_b_left = node_b.get_local_balance_from_channel(channel_1);
    let new_node_b_right = node_b.get_local_balance_from_channel(channel_2);
    let new_node_c_local = node_c.get_local_balance_from_channel(channel_2);

    let node_a_sent = node_a_local - new_node_a_local;
    assert_eq!(node_a_sent, 0);
    let node_b_sent = node_b_local_right - new_node_b_right;
    let node_b_received = new_node_b_left - node_b_local_left;
    let node_b_got = node_b_received - node_b_sent;
    assert_eq!(node_b_got, 0);
    let node_c_got = new_node_c_local - node_c_local;
    assert_eq!(node_c_got, 0);
}

#[tokio::test]
async fn test_send_payment_fail_with_3_nodes_final_tlc_expiry_delta() {
    // Fix issue #367, we should check the final_tlc_expiry_delta

    init_tracing();
    let _span = tracing::info_span!("node", node = "test").entered();

    let (node_a, _node_b, node_c, ..) = create_3_nodes_with_established_channel(
        (100000000000, 100000000000),
        (100000000000, 100000000000),
        true,
    )
    .await;

    // sleep for 2 seconds to make sure the channel is established
    tokio::time::sleep(tokio::time::Duration::from_millis(1000)).await;
    let node_c_pubkey = node_c.pubkey.clone();
    let message = |rpc_reply| -> NetworkActorMessage {
        NetworkActorMessage::Command(NetworkActorCommand::SendPayment(
            SendPaymentCommand {
                target_pubkey: Some(node_c_pubkey),
                amount: Some(1000000000),
                payment_hash: None,
                final_tlc_expiry_delta: Some(86400000 + 100), // should be in normal range
                invoice: None,
                timeout: None,
                max_fee_amount: None,
                tlc_expiry_limit: None,
                max_parts: None,
                keysend: Some(true),
                udt_type_script: None,
                allow_self_payment: false,
                dry_run: false,
            },
            rpc_reply,
        ))
    };
    let res = call!(node_a.network_actor, message).expect("node_a alive");
    assert!(res.is_ok());
    let res = res.unwrap();
    assert_eq!(res.status, PaymentSessionStatus::Inflight);

    let node_c_pubkey = node_c.pubkey.clone();
    let message = |rpc_reply| -> NetworkActorMessage {
        NetworkActorMessage::Command(NetworkActorCommand::SendPayment(
            SendPaymentCommand {
                target_pubkey: Some(node_c_pubkey),
                amount: Some(1000000000),
                payment_hash: None,
                final_tlc_expiry_delta: Some(14 * 24 * 60 * 60 * 1000 + 1), // 14 days + 1 ms
                invoice: None,
                timeout: None,
                max_fee_amount: None,
                tlc_expiry_limit: None,
                max_parts: None,
                keysend: Some(true),
                udt_type_script: None,
                allow_self_payment: false,
                dry_run: false,
            },
            rpc_reply,
        ))
    };
    let res = call!(node_a.network_actor, message).expect("node_a alive");
    assert!(res.is_err());
    assert!(res.unwrap_err().contains("invalid final_tlc_expiry_delta"));

    let node_c_pubkey = node_c.pubkey.clone();
    let message = |rpc_reply| -> NetworkActorMessage {
        NetworkActorMessage::Command(NetworkActorCommand::SendPayment(
            SendPaymentCommand {
                target_pubkey: Some(node_c_pubkey),
                amount: Some(1000000000),
                payment_hash: None,
                final_tlc_expiry_delta: Some(14 * 24 * 60 * 60 * 1000 - 100), // 14 days - 100, will not find a path
                invoice: None,
                timeout: None,
                max_fee_amount: None,
                tlc_expiry_limit: None,
                max_parts: None,
                keysend: Some(true),
                udt_type_script: None,
                allow_self_payment: false,
                dry_run: false,
            },
            rpc_reply,
        ))
    };
    let res = call!(node_a.network_actor, message).expect("node_a alive");
    assert!(res.is_err());
    assert!(res.unwrap_err().contains("no path found"));
}

#[tokio::test]
async fn test_send_payment_fail_with_3_nodes_dry_run_fee() {
    // Fix issue #360, dryrun option should get correct fee

    init_tracing();
    let _span = tracing::info_span!("node", node = "test").entered();

    let (node_a, _node_b, node_c, ..) = create_3_nodes_with_established_channel(
        (100000000000, 100000000000),
        (100000000000, 100000000000),
        true,
    )
    .await;

    // sleep for 2 seconds to make sure the channel is established
    tokio::time::sleep(tokio::time::Duration::from_millis(2000)).await;
    let node_c_pubkey = node_c.pubkey.clone();
    let message = |rpc_reply| -> NetworkActorMessage {
        NetworkActorMessage::Command(NetworkActorCommand::SendPayment(
            SendPaymentCommand {
                target_pubkey: Some(node_c_pubkey),
                amount: Some(2000000000),
                payment_hash: None,
                final_tlc_expiry_delta: None,
                invoice: None,
                timeout: None,
                max_fee_amount: None,
                tlc_expiry_limit: None,
                max_parts: None,
                keysend: Some(true),
                udt_type_script: None,
                allow_self_payment: false,
                dry_run: true,
            },
            rpc_reply,
        ))
    };
    let res = call!(node_a.network_actor, message).expect("node_a alive");
    assert!(res.is_ok());
    let res = res.unwrap();
    assert_eq!(res.fee, 2000000);

    let message = |rpc_reply| -> NetworkActorMessage {
        NetworkActorMessage::Command(NetworkActorCommand::SendPayment(
            SendPaymentCommand {
                target_pubkey: Some(node_c_pubkey),
                amount: Some(1000000000),
                payment_hash: None,
                final_tlc_expiry_delta: None,
                invoice: None,
                timeout: None,
                max_fee_amount: None,
                tlc_expiry_limit: None,
                max_parts: None,
                keysend: Some(true),
                udt_type_script: None,
                allow_self_payment: false,
                dry_run: true,
            },
            rpc_reply,
        ))
    };
    let res = call!(node_a.network_actor, message).expect("node_a alive");
    assert!(res.is_ok());
    let res = res.unwrap();
    // expect smaller fee since amount is smaller
    assert_eq!(res.fee, 1000000);

    let node_c_pubkey = node_c.pubkey.clone();
    let message = |rpc_reply| -> NetworkActorMessage {
        NetworkActorMessage::Command(NetworkActorCommand::SendPayment(
            SendPaymentCommand {
                target_pubkey: Some(node_c_pubkey),
                amount: Some(1000000000),
                payment_hash: None,
                final_tlc_expiry_delta: None,
                invoice: None,
                timeout: None,
                max_fee_amount: Some(res.fee), // exact the same fee limit
                tlc_expiry_limit: None,
                max_parts: None,
                keysend: Some(true),
                udt_type_script: None,
                allow_self_payment: false,
                dry_run: false,
            },
            rpc_reply,
        ))
    };
    let res = call!(node_a.network_actor, message).expect("node_a alive");
    assert!(res.is_ok());
    let res = res.unwrap();
    assert_eq!(res.fee, 1000000);

    let node_c_pubkey = node_c.pubkey.clone();
    let message = |rpc_reply| -> NetworkActorMessage {
        NetworkActorMessage::Command(NetworkActorCommand::SendPayment(
            SendPaymentCommand {
                target_pubkey: Some(node_c_pubkey),
                amount: Some(1000000000),
                payment_hash: None,
                final_tlc_expiry_delta: None,
                invoice: None,
                timeout: None,
                max_fee_amount: Some(res.fee - 1), // set a smaller fee limit, path find will fail
                tlc_expiry_limit: None,
                max_parts: None,
                keysend: Some(true),
                udt_type_script: None,
                allow_self_payment: false,
                dry_run: false,
            },
            rpc_reply,
        ))
    };
    let res = call!(node_a.network_actor, message).expect("node_a alive");
    assert!(res.is_err());
}

#[tokio::test]
async fn test_network_send_payment_dry_run_can_still_query() {
    init_tracing();

    let _span = tracing::info_span!("node", node = "test").entered();
    let node_a_funding_amount = 100000000000;
    let node_b_funding_amount = 6200000000;

    let (node_a, node_b, _new_channel_id) =
        create_nodes_with_established_channel(node_a_funding_amount, node_b_funding_amount, true)
            .await;
    // Wait for the channel announcement to be broadcasted
    tokio::time::sleep(tokio::time::Duration::from_millis(2000)).await;

    let payment_hash = gen_rand_sha256_hash();
    let node_b_pubkey = node_b.pubkey.clone();
    let message = |rpc_reply| -> NetworkActorMessage {
        NetworkActorMessage::Command(NetworkActorCommand::SendPayment(
            SendPaymentCommand {
                target_pubkey: Some(node_b_pubkey),
                amount: Some(10000),
                payment_hash: Some(payment_hash),
                final_tlc_expiry_delta: None,
                invoice: None,
                timeout: None,
                max_fee_amount: None,
                tlc_expiry_limit: None,
                max_parts: None,
                keysend: None,
                udt_type_script: None,
                allow_self_payment: false,
                dry_run: false,
            },
            rpc_reply,
        ))
    };
    let res = call!(node_a.network_actor, message).expect("node_a alive");
    assert!(res.is_ok());

    // sleep for a while to make sure the payment session is created
    tokio::time::sleep(tokio::time::Duration::from_millis(500)).await;
    let message = |rpc_reply| -> NetworkActorMessage {
        NetworkActorMessage::Command(NetworkActorCommand::SendPayment(
            SendPaymentCommand {
                target_pubkey: Some(node_b_pubkey),
                amount: Some(10000),
                payment_hash: Some(payment_hash),
                final_tlc_expiry_delta: None,
                invoice: None,
                timeout: None,
                max_fee_amount: None,
                tlc_expiry_limit: None,
                max_parts: None,
                keysend: None,
                udt_type_script: None,
                allow_self_payment: false,
                dry_run: true,
            },
            rpc_reply,
        ))
    };
    let res = call!(node_a.network_actor, message).expect("node_a alive");
    assert!(res.is_ok());
}

#[tokio::test]
async fn test_network_send_payment_dry_run_will_not_create_payment_session() {
    init_tracing();

    let _span = tracing::info_span!("node", node = "test").entered();
    let node_a_funding_amount = 100000000000;
    let node_b_funding_amount = 6200000000;

    let (node_a, node_b, _new_channel_id) =
        create_nodes_with_established_channel(node_a_funding_amount, node_b_funding_amount, true)
            .await;
    // Wait for the channel announcement to be broadcasted
    tokio::time::sleep(tokio::time::Duration::from_millis(2000)).await;

    let payment_hash = gen_rand_sha256_hash();
    let node_b_pubkey = node_b.pubkey.clone();
    let message = |rpc_reply| -> NetworkActorMessage {
        NetworkActorMessage::Command(NetworkActorCommand::SendPayment(
            SendPaymentCommand {
                target_pubkey: Some(node_b_pubkey),
                amount: Some(10000),
                payment_hash: Some(payment_hash),
                final_tlc_expiry_delta: None,
                invoice: None,
                timeout: None,
                max_fee_amount: None,
                tlc_expiry_limit: None,
                max_parts: None,
                keysend: None,
                udt_type_script: None,
                allow_self_payment: false,
                dry_run: true,
            },
            rpc_reply,
        ))
    };
    let res = call!(node_a.network_actor, message).expect("node_a alive");
    dbg!(&res);
    assert!(res.is_ok());

    // make sure we can send the same payment after dry run query
    tokio::time::sleep(tokio::time::Duration::from_millis(500)).await;
    let message = |rpc_reply| -> NetworkActorMessage {
        NetworkActorMessage::Command(NetworkActorCommand::SendPayment(
            SendPaymentCommand {
                target_pubkey: Some(node_b_pubkey),
                amount: Some(10000),
                payment_hash: Some(payment_hash),
                final_tlc_expiry_delta: None,
                invoice: None,
                timeout: None,
                max_fee_amount: None,
                tlc_expiry_limit: None,
                max_parts: None,
                keysend: None,
                udt_type_script: None,
                allow_self_payment: false,
                dry_run: false,
            },
            rpc_reply,
        ))
    };
    let res = call!(node_a.network_actor, message).expect("node_a alive");
    assert!(res.is_ok());
}

#[tokio::test]
async fn test_stash_broadcast_messages() {
    init_tracing();

    let _span = tracing::info_span!("node", node = "test").entered();

    let node_a_funding_amount = 100000000000;
    let node_b_funding_amount = 6200000000;

    let (_node_a, _node_b, _new_channel_id, _) = NetworkNode::new_2_nodes_with_established_channel(
        node_a_funding_amount,
        node_b_funding_amount,
        true,
    )
    .await;

    // Wait for the channel announcement to be broadcasted
    tokio::time::sleep(tokio::time::Duration::from_millis(1000)).await;
}

async fn do_test_channel_commitment_tx_after_add_tlc(algorithm: HashAlgorithm) {
    let [mut node_a, mut node_b] = NetworkNode::new_n_interconnected_nodes().await;

    let node_a_funding_amount = 100000000000;
    let node_b_funidng_amount = 6200000000;

    let message = |rpc_reply| {
        NetworkActorMessage::Command(NetworkActorCommand::OpenChannel(
            OpenChannelCommand {
                peer_id: node_b.peer_id.clone(),
                public: false,
                shutdown_script: None,
                funding_amount: node_a_funding_amount,
                funding_udt_type_script: None,
                commitment_fee_rate: None,
                commitment_delay_epoch: None,
                funding_fee_rate: None,
                tlc_expiry_delta: None,
                tlc_min_value: None,
                tlc_fee_proportional_millionths: None,
                max_tlc_number_in_flight: None,
                max_tlc_value_in_flight: None,
            },
            rpc_reply,
        ))
    };
    let open_channel_result = call!(node_a.network_actor, message)
        .expect("node_a alive")
        .expect("open channel success");

    node_b
        .expect_event(|event| match event {
            NetworkServiceEvent::ChannelPendingToBeAccepted(peer_id, channel_id) => {
                println!("A channel ({:?}) to {:?} create", &channel_id, peer_id);
                assert_eq!(peer_id, &node_a.peer_id);
                true
            }
            _ => false,
        })
        .await;
    let message = |rpc_reply| {
        NetworkActorMessage::Command(NetworkActorCommand::AcceptChannel(
            AcceptChannelCommand {
                temp_channel_id: open_channel_result.channel_id,
                funding_amount: node_b_funidng_amount,
                shutdown_script: None,
                max_tlc_number_in_flight: None,
                max_tlc_value_in_flight: None,
                min_tlc_value: None,
                tlc_fee_proportional_millionths: None,
                tlc_expiry_delta: None,
            },
            rpc_reply,
        ))
    };
    let accept_channel_result = call!(node_b.network_actor, message)
        .expect("node_b alive")
        .expect("accept channel success");
    let new_channel_id = accept_channel_result.new_channel_id;

    node_a
        .expect_event(|event| match event {
            NetworkServiceEvent::ChannelReady(peer_id, channel_id, _funding_tx_hash) => {
                println!(
                    "A channel ({:?}) to {:?} is now ready",
                    &channel_id, &peer_id
                );
                assert_eq!(peer_id, &node_b.peer_id);
                assert_eq!(channel_id, &new_channel_id);
                true
            }
            _ => false,
        })
        .await;

    node_b
        .expect_event(|event| match event {
            NetworkServiceEvent::ChannelReady(peer_id, channel_id, _funding_tx_hash) => {
                println!(
                    "A channel ({:?}) to {:?} is now ready",
                    &channel_id, &peer_id
                );
                assert_eq!(peer_id, &node_a.peer_id);
                assert_eq!(channel_id, &new_channel_id);
                true
            }
            _ => false,
        })
        .await;

    let preimage = [1; 32];
    let digest = algorithm.hash(&preimage);
    let tlc_amount = 1000000000;

    let add_tlc_result = call!(node_a.network_actor, |rpc_reply| {
        NetworkActorMessage::Command(NetworkActorCommand::ControlFiberChannel(
            ChannelCommandWithId {
                channel_id: new_channel_id,
                command: ChannelCommand::AddTlc(
                    AddTlcCommand {
                        amount: tlc_amount,
                        hash_algorithm: algorithm,
                        payment_hash: digest.into(),
                        expiry: now_timestamp_as_millis_u64() + DEFAULT_EXPIRY_DELTA,
                        onion_packet: None,
                        shared_secret: NO_SHARED_SECRET.clone(),
                        previous_tlc: None,
                    },
                    rpc_reply,
                ),
            },
        ))
    })
    .expect("node_b alive")
    .expect("successfully added tlc");

    dbg!(&add_tlc_result);

    // Since we currently automatically send a `CommitmentSigned` message
    // after sending a `AddTlc` message, we can expect the `RemoteCommitmentSigned`
    // to be received by node b.
    let node_b_commitment_tx = node_b
        .expect_to_process_event(|event| match event {
            NetworkServiceEvent::RemoteCommitmentSigned(peer_id, channel_id, tx, _) => {
                println!(
                    "Commitment tx {:?} from {:?} for channel {:?} received",
                    &tx, peer_id, channel_id
                );
                assert_eq!(peer_id, &node_a.peer_id);
                assert_eq!(channel_id, &new_channel_id);
                Some(tx.clone())
            }
            _ => None,
        })
        .await;

    tokio::time::sleep(tokio::time::Duration::from_millis(1000)).await;

    call!(node_b.network_actor, |rpc_reply| {
        NetworkActorMessage::Command(NetworkActorCommand::ControlFiberChannel(
            ChannelCommandWithId {
                channel_id: new_channel_id,
                command: ChannelCommand::RemoveTlc(
                    RemoveTlcCommand {
                        id: add_tlc_result.tlc_id,
                        reason: RemoveTlcReason::RemoveTlcFulfill(RemoveTlcFulfill {
                            payment_preimage: preimage.into(),
                        }),
                    },
                    rpc_reply,
                ),
            },
        ))
    })
    .expect("node_b alive")
    .expect("successfully removed tlc");

    // Since we currently automatically send a `CommitmentSigned` message
    // after sending a `RemoveTlc` message, we can expect the `RemoteCommitmentSigned`
    // to be received by node a.
    let node_a_commitment_tx = node_a
        .expect_to_process_event(|event| match event {
            NetworkServiceEvent::RemoteCommitmentSigned(peer_id, channel_id, tx, _) => {
                println!(
                    "Commitment tx {:?} from {:?} for channel {:?} received",
                    &tx, peer_id, channel_id
                );
                assert_eq!(peer_id, &node_b.peer_id);
                assert_eq!(channel_id, &new_channel_id);
                Some(tx.clone())
            }
            _ => None,
        })
        .await;

    assert_eq!(
        node_a.submit_tx(node_a_commitment_tx.clone()).await,
        Status::Committed
    );

    assert_eq!(
        node_b.submit_tx(node_b_commitment_tx.clone()).await,
        Status::Committed
    );
}

#[tokio::test]
async fn test_channel_commitment_tx_after_add_tlc_ckbhash() {
    do_test_channel_commitment_tx_after_add_tlc(HashAlgorithm::CkbHash).await
}

#[tokio::test]
async fn test_channel_commitment_tx_after_add_tlc_sha256() {
    do_test_channel_commitment_tx_after_add_tlc(HashAlgorithm::Sha256).await
}

async fn do_test_remove_tlc_with_wrong_hash_algorithm(
    correct_algorithm: HashAlgorithm,
    wrong_algorithm: HashAlgorithm,
) {
    let node_a_funding_amount = 100000000000;
    let node_b_funding_amount = 6200000000;

    let (node_a, node_b, new_channel_id, _) = NetworkNode::new_2_nodes_with_established_channel(
        node_a_funding_amount,
        node_b_funding_amount,
        false,
    )
    .await;

    let preimage = [1; 32];
    let digest = correct_algorithm.hash(&preimage);
    let tlc_amount = 1000000000;

    let add_tlc_result = call!(node_a.network_actor, |rpc_reply| {
        NetworkActorMessage::Command(NetworkActorCommand::ControlFiberChannel(
            ChannelCommandWithId {
                channel_id: new_channel_id,
                command: ChannelCommand::AddTlc(
                    AddTlcCommand {
                        amount: tlc_amount,
                        hash_algorithm: correct_algorithm,
                        payment_hash: digest.into(),
                        expiry: now_timestamp_as_millis_u64() + DEFAULT_EXPIRY_DELTA,
                        onion_packet: None,
                        shared_secret: NO_SHARED_SECRET.clone(),
                        previous_tlc: None,
                    },
                    rpc_reply,
                ),
            },
        ))
    })
    .expect("node_b alive")
    .expect("successfully added tlc");

    dbg!(&add_tlc_result);

    dbg!("Sleeping for some time to wait for the AddTlc processed by both party");
    tokio::time::sleep(tokio::time::Duration::from_secs(1)).await;

    call!(node_b.network_actor, |rpc_reply| {
        NetworkActorMessage::Command(NetworkActorCommand::ControlFiberChannel(
            ChannelCommandWithId {
                channel_id: new_channel_id,
                command: ChannelCommand::RemoveTlc(
                    RemoveTlcCommand {
                        id: add_tlc_result.tlc_id,
                        reason: RemoveTlcReason::RemoveTlcFulfill(RemoveTlcFulfill {
                            payment_preimage: preimage.into(),
                        }),
                    },
                    rpc_reply,
                ),
            },
        ))
    })
    .expect("node_b alive")
    .expect("successfully removed tlc");

    dbg!("Sleeping for some time to wait for the RemoveTlc processed by both party");
    tokio::time::sleep(tokio::time::Duration::from_secs(1)).await;

    let preimage = [2; 32];
    // create a new payment hash
    let digest = correct_algorithm.hash(&preimage);
    let add_tlc_result = call!(node_a.network_actor, |rpc_reply| {
        NetworkActorMessage::Command(NetworkActorCommand::ControlFiberChannel(
            ChannelCommandWithId {
                channel_id: new_channel_id,
                command: ChannelCommand::AddTlc(
                    AddTlcCommand {
                        amount: tlc_amount,
                        hash_algorithm: wrong_algorithm,
                        payment_hash: digest.into(),
                        expiry: now_timestamp_as_millis_u64() + DEFAULT_EXPIRY_DELTA,
                        onion_packet: None,
                        shared_secret: NO_SHARED_SECRET.clone(),
                        previous_tlc: None,
                    },
                    rpc_reply,
                ),
            },
        ))
    })
    .expect("node_b alive")
    .expect("successfully added tlc");

    dbg!(&add_tlc_result);

    dbg!("Sleeping for some time to wait for the AddTlc processed by both party");
    tokio::time::sleep(tokio::time::Duration::from_secs(1)).await;

    let remove_tlc_result = call!(node_b.network_actor, |rpc_reply| {
        NetworkActorMessage::Command(NetworkActorCommand::ControlFiberChannel(
            ChannelCommandWithId {
                channel_id: new_channel_id,
                command: ChannelCommand::RemoveTlc(
                    RemoveTlcCommand {
                        id: add_tlc_result.tlc_id,
                        reason: RemoveTlcReason::RemoveTlcFulfill(RemoveTlcFulfill {
                            payment_preimage: preimage.into(),
                        }),
                    },
                    rpc_reply,
                ),
            },
        ))
    })
    .expect("node_b alive");

    dbg!(&remove_tlc_result);
    assert!(remove_tlc_result.is_err());
}

#[tokio::test]
async fn test_network_add_two_tlcs_remove_one() {
    let _span = tracing::info_span!("node", node = "test").entered();
    let node_a_funding_amount = 100000000000;
    let node_b_funding_amount = 100000000000;

    let (node_a, node_b, channel_id) =
        create_nodes_with_established_channel(node_a_funding_amount, node_b_funding_amount, true)
            .await;
    // Wait for the channel announcement to be broadcasted

    let old_a_balance = node_a.get_local_balance_from_channel(channel_id);
    let old_b_balance = node_b.get_local_balance_from_channel(channel_id);

    tokio::time::sleep(tokio::time::Duration::from_millis(1000)).await;

    let preimage_a = [1; 32];
    let algorithm = HashAlgorithm::Sha256;
    let digest = algorithm.hash(&preimage_a);

    let add_tlc_result_a = call!(node_a.network_actor, |rpc_reply| {
        NetworkActorMessage::Command(NetworkActorCommand::ControlFiberChannel(
            ChannelCommandWithId {
                channel_id: channel_id,
                command: ChannelCommand::AddTlc(
                    AddTlcCommand {
                        amount: 1000,
                        hash_algorithm: algorithm,
                        payment_hash: digest.into(),
                        expiry: now_timestamp_as_millis_u64() + DEFAULT_EXPIRY_DELTA,
                        onion_packet: None,
                        shared_secret: NO_SHARED_SECRET.clone(),
                        previous_tlc: None,
                    },
                    rpc_reply,
                ),
            },
        ))
    })
    .expect("node_a alive")
    .expect("successfully added tlc");
    eprintln!("add_tlc_result: {:?}", add_tlc_result_a);

    // if we don't wait for a while, the next add_tlc will fail with temporary failure
    let preimage_b = [2; 32];
    let algorithm = HashAlgorithm::Sha256;
    let digest = algorithm.hash(&preimage_b);
    let add_tlc_result = call!(node_a.network_actor, |rpc_reply| {
        NetworkActorMessage::Command(NetworkActorCommand::ControlFiberChannel(
            ChannelCommandWithId {
                channel_id: channel_id,
                command: ChannelCommand::AddTlc(
                    AddTlcCommand {
                        amount: 2000,
                        hash_algorithm: algorithm,
                        payment_hash: digest.into(),
                        expiry: now_timestamp_as_millis_u64() + DEFAULT_EXPIRY_DELTA,
                        onion_packet: None,
                        shared_secret: NO_SHARED_SECRET.clone(),
                        previous_tlc: None,
                    },
                    rpc_reply,
                ),
            },
        ))
    })
    .expect("node_b alive");
    assert!(add_tlc_result.is_err());

    // now wait for a while, then add a tlc again, it will success
    tokio::time::sleep(tokio::time::Duration::from_millis(200)).await;
    let add_tlc_result_b = call!(node_a.network_actor, |rpc_reply| {
        NetworkActorMessage::Command(NetworkActorCommand::ControlFiberChannel(
            ChannelCommandWithId {
                channel_id: channel_id,
                command: ChannelCommand::AddTlc(
                    AddTlcCommand {
                        amount: 2000,
                        hash_algorithm: algorithm,
                        payment_hash: digest.into(),
                        expiry: now_timestamp_as_millis_u64() + DEFAULT_EXPIRY_DELTA,
                        onion_packet: None,
                        shared_secret: NO_SHARED_SECRET.clone(),
                        previous_tlc: None,
                    },
                    rpc_reply,
                ),
            },
        ))
    })
    .expect("node_b alive");
    assert!(add_tlc_result_b.is_ok());

    eprintln!("add_tlc_result: {:?}", add_tlc_result_b);

    tokio::time::sleep(tokio::time::Duration::from_millis(500)).await;
    // remove tlc from node_b
    let res = call!(node_b.network_actor, |rpc_reply| {
        NetworkActorMessage::Command(NetworkActorCommand::ControlFiberChannel(
            ChannelCommandWithId {
                channel_id: channel_id,
                command: ChannelCommand::RemoveTlc(
                    RemoveTlcCommand {
                        id: add_tlc_result_a.tlc_id,
                        reason: RemoveTlcReason::RemoveTlcFulfill(RemoveTlcFulfill {
                            payment_preimage: preimage_a.into(),
                        }),
                    },
                    rpc_reply,
                ),
            },
        ))
    })
    .expect("node_b alive")
    .expect("successfully removed tlc");
    eprintln!("remove tlc result: {:?}", res);
    tokio::time::sleep(tokio::time::Duration::from_millis(500)).await;

    let new_a_balance = node_a.get_local_balance_from_channel(channel_id);
    let new_b_balance = node_b.get_local_balance_from_channel(channel_id);
    eprintln!(
        "old_a_balance: {}, new_a_balance: {}, old_b_balance: {}, new_b_balance: {}",
        old_a_balance, new_a_balance, old_b_balance, new_b_balance
    );
    assert_eq!(new_a_balance, old_a_balance - 1000);
    assert_eq!(new_b_balance, old_b_balance + 1000);

    tokio::time::sleep(tokio::time::Duration::from_millis(500)).await;
    // remove the later tlc from node_b
    let res = call!(node_b.network_actor, |rpc_reply| {
        NetworkActorMessage::Command(NetworkActorCommand::ControlFiberChannel(
            ChannelCommandWithId {
                channel_id: channel_id,
                command: ChannelCommand::RemoveTlc(
                    RemoveTlcCommand {
                        id: add_tlc_result_b.unwrap().tlc_id,
                        reason: RemoveTlcReason::RemoveTlcFulfill(RemoveTlcFulfill {
                            payment_preimage: preimage_b.into(),
                        }),
                    },
                    rpc_reply,
                ),
            },
        ))
    })
    .expect("node_b alive")
    .expect("successfully removed tlc");
    eprintln!("remove tlc result: {:?}", res);
    tokio::time::sleep(tokio::time::Duration::from_millis(400)).await;

    let new_a_balance = node_a.get_local_balance_from_channel(channel_id);
    let new_b_balance = node_b.get_local_balance_from_channel(channel_id);
    eprintln!(
        "old_a_balance: {}, new_a_balance: {}, old_b_balance: {}, new_b_balance: {}",
        old_a_balance, new_a_balance, old_b_balance, new_b_balance
    );
    assert_eq!(new_a_balance, old_a_balance - 3000);
    assert_eq!(new_b_balance, old_b_balance + 3000);
}

#[tokio::test]
async fn test_remove_tlc_with_expiry_error() {
    let node_a_funding_amount = 100000000000;
    let node_b_funding_amount = 6200000000;

    let (node_a, _node_b, new_channel_id) =
        create_nodes_with_established_channel(node_a_funding_amount, node_b_funding_amount, false)
            .await;

    let preimage = [1; 32];
    let digest = HashAlgorithm::CkbHash.hash(&preimage);
    let tlc_amount = 1000000000;

    // add tlc command with expiry soon
    let add_tlc_command = AddTlcCommand {
        amount: tlc_amount,
        hash_algorithm: HashAlgorithm::CkbHash,
        payment_hash: digest.into(),
        expiry: now_timestamp_as_millis_u64() + 10,
        onion_packet: None,
        shared_secret: NO_SHARED_SECRET.clone(),
        previous_tlc: None,
    };

    std::thread::sleep(std::time::Duration::from_millis(400));
    let add_tlc_result = call!(node_a.network_actor, |rpc_reply| {
        NetworkActorMessage::Command(NetworkActorCommand::ControlFiberChannel(
            ChannelCommandWithId {
                channel_id: new_channel_id,
                command: ChannelCommand::AddTlc(add_tlc_command, rpc_reply),
            },
        ))
    })
    .expect("node_b alive");
    assert!(add_tlc_result.is_err());

    // add tlc command with expiry in the future too long
    let add_tlc_command = AddTlcCommand {
        amount: tlc_amount,
        hash_algorithm: HashAlgorithm::CkbHash,
        payment_hash: digest.into(),
        expiry: now_timestamp_as_millis_u64() + MAX_PAYMENT_TLC_EXPIRY_LIMIT + 20 * 1000,
        onion_packet: None,
        shared_secret: NO_SHARED_SECRET.clone(),
        previous_tlc: None,
    };

    let add_tlc_result = call!(node_a.network_actor, |rpc_reply| {
        NetworkActorMessage::Command(NetworkActorCommand::ControlFiberChannel(
            ChannelCommandWithId {
                channel_id: new_channel_id,
                command: ChannelCommand::AddTlc(add_tlc_command, rpc_reply),
            },
        ))
    })
    .expect("node_b alive");

    assert!(add_tlc_result.is_err());
}

#[tokio::test]
async fn do_test_add_tlc_duplicated() {
    let node_a_funding_amount = 100000000000;
    let node_b_funding_amount = 6200000000;

    let (node_a, _node_b, new_channel_id) =
        create_nodes_with_established_channel(node_a_funding_amount, node_b_funding_amount, false)
            .await;

    let preimage = [1; 32];
    let digest = HashAlgorithm::CkbHash.hash(&preimage);
    let tlc_amount = 1000000000;

    for i in 1..=2 {
        std::thread::sleep(std::time::Duration::from_millis(400));
        // add tlc command with expiry soon
        let add_tlc_command = AddTlcCommand {
            amount: tlc_amount,
            hash_algorithm: HashAlgorithm::CkbHash,
            payment_hash: digest.into(),
            expiry: now_timestamp_as_millis_u64() + 10,
            onion_packet: None,
            shared_secret: NO_SHARED_SECRET.clone(),
            previous_tlc: None,
        };
        let add_tlc_result = call!(node_a.network_actor, |rpc_reply| {
            NetworkActorMessage::Command(NetworkActorCommand::ControlFiberChannel(
                ChannelCommandWithId {
                    channel_id: new_channel_id,
                    command: ChannelCommand::AddTlc(add_tlc_command, rpc_reply),
                },
            ))
        })
        .expect("node_b alive");
        if i == 1 {
            assert!(add_tlc_result.is_ok());
        }
        if i == 2 {
            assert!(add_tlc_result.is_err());
        }
    }
}

#[tokio::test]
async fn do_test_add_tlc_waiting_ack() {
    let node_a_funding_amount = 100000000000;
    let node_b_funding_amount = 6200000000;

    let (node_a, node_b, new_channel_id) =
        create_nodes_with_established_channel(node_a_funding_amount, node_b_funding_amount, false)
            .await;

    let tlc_amount = 1000000000;

    for i in 1..=2 {
        let add_tlc_command = AddTlcCommand {
            amount: tlc_amount,
            hash_algorithm: HashAlgorithm::CkbHash,
            payment_hash: gen_rand_sha256_hash().into(),
            expiry: now_timestamp_as_millis_u64() + 100000000,
            onion_packet: None,
            shared_secret: NO_SHARED_SECRET.clone(),
            previous_tlc: None,
        };
        let add_tlc_result = call!(node_a.network_actor, |rpc_reply| {
            NetworkActorMessage::Command(NetworkActorCommand::ControlFiberChannel(
                ChannelCommandWithId {
                    channel_id: new_channel_id,
                    command: ChannelCommand::AddTlc(add_tlc_command, rpc_reply),
                },
            ))
        })
        .expect("node_b alive");
        if i == 2 {
            // we are sending AddTlc constantly, so we should get a TemporaryChannelFailure
            assert!(add_tlc_result.is_err());
            let code = add_tlc_result.unwrap_err();
            assert_eq!(code.error_code, TlcErrorCode::TemporaryChannelFailure);
        } else {
            assert!(add_tlc_result.is_ok());
        }
    }

    tokio::time::sleep(tokio::time::Duration::from_millis(500)).await;
    // send from b to a
    for i in 1..=2 {
        let add_tlc_command = AddTlcCommand {
            amount: tlc_amount,
            hash_algorithm: HashAlgorithm::CkbHash,
            payment_hash: gen_rand_sha256_hash().into(),
            expiry: now_timestamp_as_millis_u64() + 100000000,
            onion_packet: None,
            previous_tlc: None,
            shared_secret: NO_SHARED_SECRET.clone(),
        };
        let add_tlc_result = call!(node_b.network_actor, |rpc_reply| {
            NetworkActorMessage::Command(NetworkActorCommand::ControlFiberChannel(
                ChannelCommandWithId {
                    channel_id: new_channel_id,
                    command: ChannelCommand::AddTlc(add_tlc_command, rpc_reply),
                },
            ))
        })
        .expect("node_b alive");
        if i == 2 {
            // we are sending AddTlc constantly, so we should get a TemporaryChannelFailure
            assert!(add_tlc_result.is_err());
            let code = add_tlc_result.unwrap_err();
            assert_eq!(code.error_code, TlcErrorCode::TemporaryChannelFailure);
        } else {
            eprintln!("add_tlc_result: {:?}", add_tlc_result);
            assert!(add_tlc_result.is_ok());
        }
    }
}

#[tokio::test]
async fn do_test_add_tlc_with_number_limit() {
    let node_a_funding_amount = 100000000000;
    let node_b_funding_amount = 100000000000;

    let [mut node_a, mut node_b] = NetworkNode::new_n_interconnected_nodes().await;

    let node_a_max_tlc_number = 2;
    let (new_channel_id, _funding_tx) = establish_channel_between_nodes(
        &mut node_a,
        &mut node_b,
        true,
        node_a_funding_amount,
        node_b_funding_amount,
        Some(node_a_max_tlc_number),
        None,
        None,
        None,
        None,
        None,
        None,
        None,
        None,
        None,
    )
    .await;

    let tlc_amount = 1000000000;

    // A -> B will have tlc number limit 2
    for i in 1..=node_a_max_tlc_number + 1 {
        let add_tlc_command = AddTlcCommand {
            amount: tlc_amount,
            hash_algorithm: HashAlgorithm::CkbHash,
            payment_hash: gen_rand_sha256_hash().into(),
            expiry: now_timestamp_as_millis_u64() + 100000000,
            onion_packet: None,
            shared_secret: NO_SHARED_SECRET.clone(),
            previous_tlc: None,
        };
        let add_tlc_result = call!(node_a.network_actor, |rpc_reply| {
            NetworkActorMessage::Command(NetworkActorCommand::ControlFiberChannel(
                ChannelCommandWithId {
                    channel_id: new_channel_id,
                    command: ChannelCommand::AddTlc(add_tlc_command, rpc_reply),
                },
            ))
        })
        .expect("source node alive");
        tokio::time::sleep(tokio::time::Duration::from_millis(300)).await;
        if i == node_a_max_tlc_number + 1 {
            assert!(add_tlc_result.is_err());
            let code = add_tlc_result.unwrap_err();
            assert_eq!(code.error_code, TlcErrorCode::TemporaryChannelFailure);
        } else {
            dbg!(&add_tlc_result);
            assert!(add_tlc_result.is_ok());
        }
    }

    // B -> A can still add tlc
    for _ in 1..=node_a_max_tlc_number + 1 {
        let add_tlc_command = AddTlcCommand {
            amount: tlc_amount,
            hash_algorithm: HashAlgorithm::CkbHash,
            payment_hash: gen_rand_sha256_hash().into(),
            expiry: now_timestamp_as_millis_u64() + 100000000,
            onion_packet: None,
            shared_secret: NO_SHARED_SECRET.clone(),
            previous_tlc: None,
        };
        let add_tlc_result = call!(node_b.network_actor, |rpc_reply| {
            NetworkActorMessage::Command(NetworkActorCommand::ControlFiberChannel(
                ChannelCommandWithId {
                    channel_id: new_channel_id,
                    command: ChannelCommand::AddTlc(add_tlc_command, rpc_reply),
                },
            ))
        })
        .expect("source node alive");
        tokio::time::sleep(tokio::time::Duration::from_millis(300)).await;
        dbg!(&add_tlc_result);
        assert!(add_tlc_result.is_ok());
    }
}

#[tokio::test]
async fn do_test_add_tlc_number_limit_reverse() {
    let node_a_funding_amount = 100000000000;
    let node_b_funding_amount = 100000000000;

    let [mut node_a, mut node_b] = NetworkNode::new_n_interconnected_nodes().await;

    let node_b_max_tlc_number = 2;
    let (new_channel_id, _funding_tx) = establish_channel_between_nodes(
        &mut node_a,
        &mut node_b,
        true,
        node_a_funding_amount,
        node_b_funding_amount,
        None,
        None,
        None,
        None,
        None,
        Some(node_b_max_tlc_number),
        None,
        None,
        None,
        None,
    )
    .await;

    let tlc_amount = 1000000000;
    // B -> A will have tlc number limit 2
    for i in 1..=node_b_max_tlc_number + 1 {
        let add_tlc_command = AddTlcCommand {
            amount: tlc_amount,
            hash_algorithm: HashAlgorithm::CkbHash,
            payment_hash: gen_rand_sha256_hash().into(),
            expiry: now_timestamp_as_millis_u64() + 100000000,
            onion_packet: None,
            shared_secret: NO_SHARED_SECRET.clone(),
            previous_tlc: None,
        };
        let add_tlc_result = call!(node_b.network_actor, |rpc_reply| {
            NetworkActorMessage::Command(NetworkActorCommand::ControlFiberChannel(
                ChannelCommandWithId {
                    channel_id: new_channel_id,
                    command: ChannelCommand::AddTlc(add_tlc_command, rpc_reply),
                },
            ))
        })
        .expect("source node alive");
        tokio::time::sleep(tokio::time::Duration::from_millis(300)).await;
        if i == node_b_max_tlc_number + 1 {
            assert!(add_tlc_result.is_err());
            let code = add_tlc_result.unwrap_err();
            assert_eq!(code.error_code, TlcErrorCode::TemporaryChannelFailure);
        } else {
            dbg!(&add_tlc_result);
            assert!(add_tlc_result.is_ok());
        }
    }

    // A -> B can still add tlc
    for _ in 1..=node_b_max_tlc_number + 1 {
        let add_tlc_command = AddTlcCommand {
            amount: tlc_amount,
            hash_algorithm: HashAlgorithm::CkbHash,
            payment_hash: gen_rand_sha256_hash().into(),
            expiry: now_timestamp_as_millis_u64() + 100000000,
            onion_packet: None,
            shared_secret: NO_SHARED_SECRET.clone(),
            previous_tlc: None,
        };
        let add_tlc_result = call!(node_a.network_actor, |rpc_reply| {
            NetworkActorMessage::Command(NetworkActorCommand::ControlFiberChannel(
                ChannelCommandWithId {
                    channel_id: new_channel_id,
                    command: ChannelCommand::AddTlc(add_tlc_command, rpc_reply),
                },
            ))
        })
        .expect("source node alive");
        tokio::time::sleep(tokio::time::Duration::from_millis(300)).await;
        dbg!(&add_tlc_result);
        assert!(add_tlc_result.is_ok());
    }
}

#[tokio::test]
async fn do_test_add_tlc_value_limit() {
    let node_a_funding_amount = 100000000000;
    let node_b_funding_amount = 100000000000;

    let [mut node_a, mut node_b] = NetworkNode::new_n_interconnected_nodes().await;

    let max_tlc_number = 3;
    let (new_channel_id, _funding_tx) = establish_channel_between_nodes(
        &mut node_a,
        &mut node_b,
        true,
        node_a_funding_amount,
        node_b_funding_amount,
        None,
        Some(3000000000),
        None,
        None,
        None,
        None,
        None,
        None,
        None,
        None,
    )
    .await;

    let tlc_amount = 1000000000;

    // A -> B have tlc value limit 3_000_000_000
    for i in 1..=max_tlc_number + 1 {
        let add_tlc_command = AddTlcCommand {
            amount: tlc_amount,
            hash_algorithm: HashAlgorithm::CkbHash,
            payment_hash: gen_rand_sha256_hash().into(),
            expiry: now_timestamp_as_millis_u64() + 100000000,
            onion_packet: None,
            shared_secret: NO_SHARED_SECRET.clone(),
            previous_tlc: None,
        };
        let add_tlc_result = call!(node_a.network_actor, |rpc_reply| {
            NetworkActorMessage::Command(NetworkActorCommand::ControlFiberChannel(
                ChannelCommandWithId {
                    channel_id: new_channel_id,
                    command: ChannelCommand::AddTlc(add_tlc_command, rpc_reply),
                },
            ))
        })
        .expect("node_b alive");
        // sleep for a while to make sure the AddTlc processed by both party
        tokio::time::sleep(tokio::time::Duration::from_millis(300)).await;
        if i == max_tlc_number + 1 {
            assert!(add_tlc_result.is_err());
            let code = add_tlc_result.unwrap_err();

            assert_eq!(code.error_code, TlcErrorCode::TemporaryChannelFailure);
        } else {
            assert!(add_tlc_result.is_ok());
        }
    }

    // B -> A can still add tlc
    for _ in 1..=max_tlc_number + 1 {
        let add_tlc_command = AddTlcCommand {
            amount: tlc_amount,
            hash_algorithm: HashAlgorithm::CkbHash,
            payment_hash: gen_rand_sha256_hash().into(),
            expiry: now_timestamp_as_millis_u64() + 100000000,
            onion_packet: None,
            shared_secret: NO_SHARED_SECRET.clone(),
            previous_tlc: None,
        };
        let add_tlc_result = call!(node_b.network_actor, |rpc_reply| {
            NetworkActorMessage::Command(NetworkActorCommand::ControlFiberChannel(
                ChannelCommandWithId {
                    channel_id: new_channel_id,
                    command: ChannelCommand::AddTlc(add_tlc_command, rpc_reply),
                },
            ))
        })
        .expect("node_b alive");
        // sleep for a while to make sure the AddTlc processed by both party
        tokio::time::sleep(tokio::time::Duration::from_millis(300)).await;
        assert!(add_tlc_result.is_ok());
    }
}

#[tokio::test]
async fn do_test_add_tlc_min_tlc_value_limit() {
    let node_a_funding_amount = 100000000000;
    let node_b_funding_amount = 6200000000;

    let [mut node_a, mut node_b] = NetworkNode::new_n_interconnected_nodes().await;

    let (new_channel_id, _funding_tx) = establish_channel_between_nodes(
        &mut node_a,
        &mut node_b,
        true,
        node_a_funding_amount,
        node_b_funding_amount,
        None,
        None,
        None,
        Some(100),
        None,
        None,
        None,
        None,
        None,
        None,
    )
    .await;
    tokio::time::sleep(tokio::time::Duration::from_millis(1000)).await;

    // A -> B will be no limit
    let tlc_amount = 200;
    let add_tlc_command = AddTlcCommand {
        amount: tlc_amount,
        hash_algorithm: HashAlgorithm::CkbHash,
        payment_hash: gen_rand_sha256_hash().into(),
        expiry: now_timestamp_as_millis_u64() + 100000000,
        onion_packet: None,
        previous_tlc: None,
        shared_secret: NO_SHARED_SECRET.clone(),
    };
    let add_tlc_result = call!(node_a.network_actor, |rpc_reply| {
        NetworkActorMessage::Command(NetworkActorCommand::ControlFiberChannel(
            ChannelCommandWithId {
                channel_id: new_channel_id,
                command: ChannelCommand::AddTlc(add_tlc_command, rpc_reply),
            },
        ))
    })
    .expect("node_b alive");
    tokio::time::sleep(tokio::time::Duration::from_millis(1000)).await;
    assert!(add_tlc_result.is_ok());

    // B -> A can still able to send amount less than 100
    // since it's not under the tlc relay context
    let tlc_amount = 99;
    let add_tlc_command = AddTlcCommand {
        amount: tlc_amount,
        hash_algorithm: HashAlgorithm::CkbHash,
        payment_hash: gen_rand_sha256_hash().into(),
        expiry: now_timestamp_as_millis_u64() + 100000000,
        onion_packet: None,
        previous_tlc: None,
        shared_secret: NO_SHARED_SECRET.clone(),
    };
    let add_tlc_result = call!(node_b.network_actor, |rpc_reply| {
        NetworkActorMessage::Command(NetworkActorCommand::ControlFiberChannel(
            ChannelCommandWithId {
                channel_id: new_channel_id,
                command: ChannelCommand::AddTlc(add_tlc_command, rpc_reply),
            },
        ))
    })
    .expect("node_b alive");
    assert!(add_tlc_result.is_ok());
    // sleep for a while to make sure the AddTlc processed by both party
    tokio::time::sleep(tokio::time::Duration::from_millis(1000)).await;

    // B -> A can send at least 100
    let tlc_amount = 100;
    let add_tlc_command = AddTlcCommand {
        amount: tlc_amount,
        hash_algorithm: HashAlgorithm::CkbHash,
        payment_hash: gen_rand_sha256_hash().into(),
        expiry: now_timestamp_as_millis_u64() + 100000000,
        onion_packet: None,
        previous_tlc: None,
        shared_secret: NO_SHARED_SECRET.clone(),
    };
    let add_tlc_result = call!(node_b.network_actor, |rpc_reply| {
        NetworkActorMessage::Command(NetworkActorCommand::ControlFiberChannel(
            ChannelCommandWithId {
                channel_id: new_channel_id,
                command: ChannelCommand::AddTlc(add_tlc_command, rpc_reply),
            },
        ))
    })
    .expect("node_b alive");
    eprintln!("add_local_tlc_result: {:?}", add_tlc_result);
    assert!(add_tlc_result.is_ok());
}

#[tokio::test]
async fn test_channel_update_tlc_expiry() {
    let node_a_funding_amount = 100000000000;
    let node_b_funding_amount = 6200000000;

    let [mut node_a, mut node_b] = NetworkNode::new_n_interconnected_nodes().await;

    let (new_channel_id, _funding_tx) = establish_channel_between_nodes(
        &mut node_a,
        &mut node_b,
        true,
        node_a_funding_amount,
        node_b_funding_amount,
        None,
        None,
        None,
        None,
        None,
        None,
        None,
        None,
        None,
        None,
    )
    .await;

    // update channel with new tlc_expiry_delta which is too small
    let update_result = call!(node_b.network_actor, |rpc_reply| {
        NetworkActorMessage::Command(NetworkActorCommand::ControlFiberChannel(
            ChannelCommandWithId {
                channel_id: new_channel_id,
                command: ChannelCommand::Update(
                    UpdateCommand {
                        enabled: Some(true),
                        tlc_expiry_delta: Some(1000),
                        tlc_minimum_value: None,
                        tlc_fee_proportional_millionths: None,
                    },
                    rpc_reply,
                ),
            },
        ))
    })
    .unwrap();
    assert!(update_result.is_err());
    assert!(update_result
        .unwrap_err()
        .to_string()
        .contains("TLC expiry delta is too small"));

    // update channel with new tlc_expiry_delta which is ok
    let update_result = call!(node_b.network_actor, |rpc_reply| {
        NetworkActorMessage::Command(NetworkActorCommand::ControlFiberChannel(
            ChannelCommandWithId {
                channel_id: new_channel_id,
                command: ChannelCommand::Update(
                    UpdateCommand {
                        enabled: Some(true),
                        tlc_expiry_delta: Some(900000),
                        tlc_minimum_value: None,
                        tlc_fee_proportional_millionths: None,
                    },
                    rpc_reply,
                ),
            },
        ))
    })
    .unwrap();
    assert!(update_result.is_ok());
}

#[tokio::test]
async fn test_channel_update_tlc_sync_up() {
    let node_a_funding_amount = 100000000000;
    let node_b_funding_amount = 6200000000;

    let [mut node_a, mut node_b] = NetworkNode::new_n_interconnected_nodes().await;

    let (new_channel_id, _funding_tx) = establish_channel_between_nodes(
        &mut node_a,
        &mut node_b,
        true,
        node_a_funding_amount,
        node_b_funding_amount,
        None,
        None,
        None,
        None,
        None,
        None,
        None,
        None,
        None,
        None,
    )
    .await;
    tokio::time::sleep(tokio::time::Duration::from_millis(1000)).await;

    // A -> B now will be with no limit
    let tlc_amount = 99;
    let node_b_pubkey = node_b.pubkey.clone();
    let message = |rpc_reply| -> NetworkActorMessage {
        NetworkActorMessage::Command(NetworkActorCommand::SendPayment(
            SendPaymentCommand {
                target_pubkey: Some(node_b_pubkey),
                amount: Some(tlc_amount),
                payment_hash: None,
                final_tlc_expiry_delta: None,
                tlc_expiry_limit: None,
                invoice: None,
                timeout: None,
                max_fee_amount: None,
                max_parts: None,
                keysend: Some(true),
                udt_type_script: None,
                allow_self_payment: false,
                dry_run: false,
            },
            rpc_reply,
        ))
    };
    let res = call!(node_a.network_actor, message)
        .expect("node_a alive")
        .unwrap();
    // this is the payment_hash generated by keysend
    assert_eq!(res.status, PaymentSessionStatus::Inflight);
    tokio::time::sleep(tokio::time::Duration::from_millis(1000)).await;

    // A -> B now will be with limit, add tlc command with amount 99
    let add_tlc_command = AddTlcCommand {
        amount: tlc_amount,
        hash_algorithm: HashAlgorithm::CkbHash,
        payment_hash: gen_rand_sha256_hash().into(),
        expiry: now_timestamp_as_millis_u64() + 100000000,
        onion_packet: None,
        previous_tlc: None,
        shared_secret: NO_SHARED_SECRET.clone(),
    };
    let add_tlc_result = call!(node_a.network_actor, |rpc_reply| {
        NetworkActorMessage::Command(NetworkActorCommand::ControlFiberChannel(
            ChannelCommandWithId {
                channel_id: new_channel_id,
                command: ChannelCommand::AddTlc(add_tlc_command, rpc_reply),
            },
        ))
    })
    .expect("node_b alive");
    assert!(add_tlc_result.is_ok());
    tokio::time::sleep(tokio::time::Duration::from_millis(1000)).await;

    // update channel with new tlc_minimum_value
    let update_result = call!(node_b.network_actor, |rpc_reply| {
        NetworkActorMessage::Command(NetworkActorCommand::ControlFiberChannel(
            ChannelCommandWithId {
                channel_id: new_channel_id,
                command: ChannelCommand::Update(
                    UpdateCommand {
                        enabled: Some(true),
                        tlc_expiry_delta: None,
                        tlc_minimum_value: Some(100),
                        tlc_fee_proportional_millionths: None,
                    },
                    rpc_reply,
                ),
            },
        ))
    })
    .unwrap();
    assert!(update_result.is_ok());
    // sleep for a while to make sure the Update processed by both party
    tokio::time::sleep(tokio::time::Duration::from_millis(1000)).await;

    let tlc_amount = 99;
    let message = |rpc_reply| -> NetworkActorMessage {
        NetworkActorMessage::Command(NetworkActorCommand::SendPayment(
            SendPaymentCommand {
                target_pubkey: Some(node_b_pubkey),
                amount: Some(tlc_amount),
                payment_hash: None,
                final_tlc_expiry_delta: None,
                tlc_expiry_limit: None,
                invoice: None,
                timeout: None,
                max_fee_amount: None,
                max_parts: None,
                keysend: Some(true),
                udt_type_script: None,
                allow_self_payment: false,
                dry_run: false,
            },
            rpc_reply,
        ))
    };
    let res = call!(node_a.network_actor, message).expect("node_a alive");
    assert!(res.is_err());
    assert!(res
        .unwrap_err()
        .to_string()
        .contains("Failed to build route, PathFind error: no path found"));
    tokio::time::sleep(tokio::time::Duration::from_millis(1000)).await;

    // A -> B is OK since we are not in the tlc relay context
    let tlc_amount = 99;
    let add_tlc_command = AddTlcCommand {
        amount: tlc_amount,
        hash_algorithm: HashAlgorithm::CkbHash,
        payment_hash: gen_rand_sha256_hash().into(),
        expiry: now_timestamp_as_millis_u64() + 100000000,
        onion_packet: None,
        previous_tlc: None,
        shared_secret: NO_SHARED_SECRET.clone(),
    };
    let add_tlc_result = call!(node_a.network_actor, |rpc_reply| {
        NetworkActorMessage::Command(NetworkActorCommand::ControlFiberChannel(
            ChannelCommandWithId {
                channel_id: new_channel_id,
                command: ChannelCommand::AddTlc(add_tlc_command, rpc_reply),
            },
        ))
    })
    .expect("node_b alive");
    assert!(add_tlc_result.is_ok());
    // sleep for a while to make sure the AddTlc processed by both party
    tokio::time::sleep(tokio::time::Duration::from_millis(1000)).await;

    // B -> A is OK anyway
    let node_a_pubkey = node_a.pubkey.clone();
    let message = |rpc_reply| -> NetworkActorMessage {
        NetworkActorMessage::Command(NetworkActorCommand::SendPayment(
            SendPaymentCommand {
                target_pubkey: Some(node_a_pubkey),
                amount: Some(tlc_amount),
                payment_hash: None,
                final_tlc_expiry_delta: None,
                tlc_expiry_limit: None,
                invoice: None,
                timeout: None,
                max_fee_amount: None,
                max_parts: None,
                keysend: Some(true),
                udt_type_script: None,
                allow_self_payment: false,
                dry_run: false,
            },
            rpc_reply,
        ))
    };
    let res = call!(node_b.network_actor, message).expect("node_a alive");
    assert!(res.is_ok());
    tokio::time::sleep(tokio::time::Duration::from_millis(1000)).await;

    // update channel to disable it from node_a
    let update_result = call!(node_a.network_actor, |rpc_reply| {
        NetworkActorMessage::Command(NetworkActorCommand::ControlFiberChannel(
            ChannelCommandWithId {
                channel_id: new_channel_id,
                command: ChannelCommand::Update(
                    UpdateCommand {
                        enabled: Some(false),
                        tlc_expiry_delta: None,
                        tlc_minimum_value: None,
                        tlc_fee_proportional_millionths: None,
                    },
                    rpc_reply,
                ),
            },
        ))
    })
    .unwrap();
    assert!(update_result.is_ok());
    tokio::time::sleep(tokio::time::Duration::from_millis(1000)).await;

    let message = |rpc_reply| -> NetworkActorMessage {
        NetworkActorMessage::Command(NetworkActorCommand::SendPayment(
            SendPaymentCommand {
                target_pubkey: Some(node_b_pubkey),
                amount: Some(tlc_amount),
                payment_hash: None,
                final_tlc_expiry_delta: None,
                tlc_expiry_limit: None,
                invoice: None,
                timeout: None,
                max_fee_amount: None,
                max_parts: None,
                keysend: Some(true),
                udt_type_script: None,
                allow_self_payment: false,
                dry_run: false,
            },
            rpc_reply,
        ))
    };
    let res = call!(node_a.network_actor, message).expect("node_a alive");
    assert!(res.is_err());
}

#[tokio::test]
async fn test_remove_tlc_with_wrong_hash_algorithm() {
    let supported_algorithms = HashAlgorithm::supported_algorithms();
    for algorithm1 in &supported_algorithms {
        for algorithm2 in &supported_algorithms {
            if algorithm2 == algorithm1 {
                continue;
            }
            do_test_remove_tlc_with_wrong_hash_algorithm(*algorithm1, *algorithm2).await;
        }
    }
}

async fn do_test_channel_with_simple_update_operation(algorithm: HashAlgorithm) {
    let node_a_funding_amount = 100000000000;
    let node_b_funding_amount = 6200000000;

    let (mut node_a, mut node_b, new_channel_id, _) =
        NetworkNode::new_2_nodes_with_established_channel(
            node_a_funding_amount,
            node_b_funding_amount,
            false,
        )
        .await;

    let preimage = [1; 32];
    let digest = algorithm.hash(&preimage);
    let tlc_amount = 1000000000;

    let add_tlc_result = call!(node_a.network_actor, |rpc_reply| {
        NetworkActorMessage::Command(NetworkActorCommand::ControlFiberChannel(
            ChannelCommandWithId {
                channel_id: new_channel_id,
                command: ChannelCommand::AddTlc(
                    AddTlcCommand {
                        amount: tlc_amount,
                        hash_algorithm: algorithm,
                        payment_hash: digest.into(),
                        expiry: now_timestamp_as_millis_u64() + DEFAULT_EXPIRY_DELTA,
                        onion_packet: None,
                        shared_secret: NO_SHARED_SECRET.clone(),
                        previous_tlc: None,
                    },
                    rpc_reply,
                ),
            },
        ))
    })
    .expect("node_b alive")
    .expect("successfully added tlc");

    dbg!(&add_tlc_result);

    dbg!("Sleeping for some time to wait for the AddTlc processed by both party");
    tokio::time::sleep(tokio::time::Duration::from_secs(1)).await;

    call!(node_b.network_actor, |rpc_reply| {
        NetworkActorMessage::Command(NetworkActorCommand::ControlFiberChannel(
            ChannelCommandWithId {
                channel_id: new_channel_id,
                command: ChannelCommand::RemoveTlc(
                    RemoveTlcCommand {
                        id: add_tlc_result.tlc_id,
                        reason: RemoveTlcReason::RemoveTlcFulfill(RemoveTlcFulfill {
                            payment_preimage: preimage.into(),
                        }),
                    },
                    rpc_reply,
                ),
            },
        ))
    })
    .expect("node_b alive")
    .expect("successfully removed tlc");

    let fee_rate = FeeRate::from_u64(DEFAULT_COMMITMENT_FEE_RATE);
    call!(node_b.network_actor, |rpc_reply| {
        NetworkActorMessage::Command(NetworkActorCommand::ControlFiberChannel(
            ChannelCommandWithId {
                channel_id: new_channel_id,
                command: ChannelCommand::Shutdown(
                    ShutdownCommand {
                        close_script: Script::default().as_builder().build(),
                        fee_rate,
                        force: false,
                    },
                    rpc_reply,
                ),
            },
        ))
    })
    .expect("node_b alive")
    .expect("successfully shutdown channel");

    let node_a_shutdown_tx_hash = node_a
        .expect_to_process_event(|event| match event {
            NetworkServiceEvent::ChannelClosed(peer_id, channel_id, tx_hash) => {
                println!(
                    "Shutdown tx ({:?}) from {:?} for channel {:?} received",
                    &tx_hash, &peer_id, channel_id
                );
                assert_eq!(peer_id, &node_b.peer_id);
                assert_eq!(channel_id, &new_channel_id);
                Some(tx_hash.clone())
            }
            _ => None,
        })
        .await;

    dbg!(&node_a_shutdown_tx_hash);

    let node_b_shutdown_tx_hash = node_b
        .expect_to_process_event(|event| match event {
            NetworkServiceEvent::ChannelClosed(peer_id, channel_id, tx_hash) => {
                println!(
                    "Shutdown tx ({:?}) from {:?} for channel {:?} received",
                    &tx_hash, &peer_id, channel_id
                );
                assert_eq!(peer_id, &node_a.peer_id);
                assert_eq!(channel_id, &new_channel_id);
                Some(tx_hash.clone())
            }
            _ => None,
        })
        .await;

    dbg!(&node_b_shutdown_tx_hash);

    assert_eq!(node_a_shutdown_tx_hash, node_b_shutdown_tx_hash);

    assert_eq!(
        node_a.trace_tx_hash(node_a_shutdown_tx_hash.clone()).await,
        Status::Committed
    );
    assert_eq!(
        node_b.trace_tx_hash(node_b_shutdown_tx_hash.clone()).await,
        Status::Committed
    );

    // TODO: maybe also check shutdown tx outputs and output balances here.
}

#[tokio::test]
async fn test_open_channel_with_invalid_ckb_amount_range() {
    init_tracing();

    let [node_a, node_b] = NetworkNode::new_n_interconnected_nodes().await;
    let message = |rpc_reply| {
        NetworkActorMessage::Command(NetworkActorCommand::OpenChannel(
            OpenChannelCommand {
                peer_id: node_b.peer_id.clone(),
                public: true,
                shutdown_script: None,
                funding_amount: 0xfffffffffffffffffffffffffffffff,
                funding_udt_type_script: None,
                commitment_fee_rate: None,
                commitment_delay_epoch: None,
                funding_fee_rate: None,
                tlc_expiry_delta: None,
                tlc_min_value: None,
                tlc_fee_proportional_millionths: None,
                max_tlc_number_in_flight: None,
                max_tlc_value_in_flight: None,
            },
            rpc_reply,
        ))
    };
    let open_channel_result = call!(node_a.network_actor, message).expect("node_a alive");
    assert!(open_channel_result
        .err()
        .unwrap()
        .contains("The funding amount (21267647932558653966460912964485513215) should be less than 18446744073709551615"));
}

#[tokio::test]
async fn test_revoke_old_commitment_transaction() {
    init_tracing();

    let [mut node_a, mut node_b] = NetworkNode::new_n_interconnected_nodes().await;

    let message = |rpc_reply| {
        NetworkActorMessage::Command(NetworkActorCommand::OpenChannel(
            OpenChannelCommand {
                peer_id: node_b.peer_id.clone(),
                public: false,
                shutdown_script: None,
                funding_amount: 100000000000,
                funding_udt_type_script: None,
                commitment_fee_rate: None,
                commitment_delay_epoch: None,
                funding_fee_rate: None,
                tlc_expiry_delta: None,
                tlc_min_value: None,
                tlc_fee_proportional_millionths: None,
                max_tlc_number_in_flight: None,
                max_tlc_value_in_flight: None,
            },
            rpc_reply,
        ))
    };
    let open_channel_result = call!(node_a.network_actor, message)
        .expect("node_a alive")
        .expect("open channel success");

    node_b
        .expect_event(|event| match event {
            NetworkServiceEvent::ChannelPendingToBeAccepted(peer_id, channel_id) => {
                println!("A channel ({:?}) to {:?} create", &channel_id, peer_id);
                assert_eq!(peer_id, &node_a.peer_id);
                true
            }
            _ => false,
        })
        .await;
    let message = |rpc_reply| {
        NetworkActorMessage::Command(NetworkActorCommand::AcceptChannel(
            AcceptChannelCommand {
                temp_channel_id: open_channel_result.channel_id,
                funding_amount: 6200000000,
                shutdown_script: None,
                max_tlc_number_in_flight: None,
                max_tlc_value_in_flight: None,
                min_tlc_value: None,
                tlc_fee_proportional_millionths: None,
                tlc_expiry_delta: None,
            },
            rpc_reply,
        ))
    };
    let accept_channel_result = call!(node_b.network_actor, message)
        .expect("node_b alive")
        .expect("accept channel success");
    let new_channel_id = accept_channel_result.new_channel_id;

    let commitment_tx = node_b
        .expect_to_process_event(|event| match event {
            NetworkServiceEvent::RemoteCommitmentSigned(peer_id, channel_id, tx, _) => {
                println!(
                    "Commitment tx {:?} from {:?} for channel {:?} received",
                    &tx, peer_id, channel_id
                );
                assert_eq!(peer_id, &node_a.peer_id);
                assert_eq!(channel_id, &new_channel_id);
                Some(tx.clone())
            }
            _ => None,
        })
        .await;

    node_a
        .expect_event(|event| match event {
            NetworkServiceEvent::ChannelReady(peer_id, channel_id, _funding_tx_hash) => {
                println!(
                    "A channel ({:?}) to {:?} is now ready",
                    &channel_id, &peer_id
                );
                assert_eq!(peer_id, &node_b.peer_id);
                assert_eq!(channel_id, &new_channel_id);
                true
            }
            _ => false,
        })
        .await;

    node_b
        .expect_event(|event| match event {
            NetworkServiceEvent::ChannelReady(peer_id, channel_id, _funding_tx_hash) => {
                println!(
                    "A channel ({:?}) to {:?} is now ready",
                    &channel_id, &peer_id
                );
                assert_eq!(peer_id, &node_a.peer_id);
                assert_eq!(channel_id, &new_channel_id);
                true
            }
            _ => false,
        })
        .await;

    node_a
        .network_actor
        .send_message(NetworkActorMessage::Command(
            NetworkActorCommand::ControlFiberChannel(ChannelCommandWithId {
                channel_id: new_channel_id,
                command: ChannelCommand::CommitmentSigned(),
            }),
        ))
        .expect("node_a alive");

    let revocation_data = node_a
        .expect_to_process_event(|event| match event {
            NetworkServiceEvent::RevokeAndAckReceived(
                peer_id,
                channel_id,
                revocation_data,
                _settlement_data,
            ) => {
                assert_eq!(peer_id, &node_b.peer_id);
                assert_eq!(channel_id, &new_channel_id);
                assert_eq!(revocation_data.commitment_number, 0u64);
                Some(revocation_data.clone())
            }
            _ => None,
        })
        .await;

    assert_eq!(
        node_a.submit_tx(commitment_tx.clone()).await,
        Status::Committed
    );

    println!("commitment_tx: {:?}", commitment_tx);

    let tx = Transaction::default()
        .as_advanced_builder()
        .cell_deps(get_cell_deps(vec![Contract::CommitmentLock], &None))
        .input(
            CellInput::new_builder()
                .previous_output(commitment_tx.output_pts().get(0).unwrap().clone())
                .build(),
        )
        .output(revocation_data.output)
        .output_data(revocation_data.output_data)
        .build();

    let empty_witness_args = [16, 0, 0, 0, 16, 0, 0, 0, 16, 0, 0, 0, 16, 0, 0, 0];
    let witness = [
        empty_witness_args.to_vec(),
        vec![0xFF],
        0u64.to_be_bytes().to_vec(),
        revocation_data.x_only_aggregated_pubkey.to_vec(),
        revocation_data.aggregated_signature.serialize().to_vec(),
    ]
    .concat();

    let revocation_tx = tx.as_advanced_builder().witness(witness.pack()).build();

    assert_eq!(
        node_a.submit_tx(revocation_tx.clone()).await,
        Status::Committed
    );
}

#[tokio::test]
async fn test_channel_with_simple_update_operation() {
    for algorithm in HashAlgorithm::supported_algorithms() {
        do_test_channel_with_simple_update_operation(algorithm).await
    }
}

#[tokio::test]
async fn test_create_channel() {
    let [mut node_a, mut node_b] = NetworkNode::new_n_interconnected_nodes().await;

    let message = |rpc_reply| {
        NetworkActorMessage::Command(NetworkActorCommand::OpenChannel(
            OpenChannelCommand {
                peer_id: node_b.peer_id.clone(),
                public: false,
                shutdown_script: None,
                funding_amount: 100000000000,
                funding_udt_type_script: None,
                commitment_fee_rate: None,
                commitment_delay_epoch: None,
                funding_fee_rate: None,
                tlc_expiry_delta: None,
                tlc_min_value: None,
                tlc_fee_proportional_millionths: None,
                max_tlc_number_in_flight: None,
                max_tlc_value_in_flight: None,
            },
            rpc_reply,
        ))
    };
    let open_channel_result = call!(node_a.network_actor, message)
        .expect("node_a alive")
        .expect("open channel success");

    node_b
        .expect_event(|event| match event {
            NetworkServiceEvent::ChannelPendingToBeAccepted(peer_id, channel_id) => {
                println!("A channel ({:?}) to {:?} create", &channel_id, peer_id);
                assert_eq!(peer_id, &node_a.peer_id);
                true
            }
            _ => false,
        })
        .await;
    let message = |rpc_reply| {
        NetworkActorMessage::Command(NetworkActorCommand::AcceptChannel(
            AcceptChannelCommand {
                temp_channel_id: open_channel_result.channel_id,
                funding_amount: 6200000000,
                shutdown_script: None,
                max_tlc_number_in_flight: None,
                max_tlc_value_in_flight: None,
                min_tlc_value: None,
                tlc_fee_proportional_millionths: None,
                tlc_expiry_delta: None,
            },
            rpc_reply,
        ))
    };
    let accept_channel_result = call!(node_b.network_actor, message)
        .expect("node_b alive")
        .expect("accept channel success");
    let new_channel_id = accept_channel_result.new_channel_id;

    let node_a_commitment_tx = node_a
        .expect_to_process_event(|event| match event {
            NetworkServiceEvent::RemoteCommitmentSigned(peer_id, channel_id, tx, _) => {
                println!(
                    "Commitment tx {:?} from {:?} for channel {:?} received",
                    &tx, peer_id, channel_id
                );
                assert_eq!(peer_id, &node_b.peer_id);
                assert_eq!(channel_id, &new_channel_id);
                Some(tx.clone())
            }
            _ => None,
        })
        .await;

    let node_b_commitment_tx = node_b
        .expect_to_process_event(|event| match event {
            NetworkServiceEvent::RemoteCommitmentSigned(peer_id, channel_id, tx, _) => {
                println!(
                    "Commitment tx {:?} from {:?} for channel {:?} received",
                    &tx, peer_id, channel_id
                );
                assert_eq!(peer_id, &node_a.peer_id);
                assert_eq!(channel_id, &new_channel_id);
                Some(tx.clone())
            }
            _ => None,
        })
        .await;

    node_a
        .expect_event(|event| match event {
            NetworkServiceEvent::ChannelReady(peer_id, channel_id, _funding_tx_hash) => {
                println!(
                    "A channel ({:?}) to {:?} is now ready",
                    &channel_id, &peer_id
                );
                assert_eq!(peer_id, &node_b.peer_id);
                assert_eq!(channel_id, &new_channel_id);
                true
            }
            _ => false,
        })
        .await;

    node_b
        .expect_event(|event| match event {
            NetworkServiceEvent::ChannelReady(peer_id, channel_id, _funding_tx_hash) => {
                println!(
                    "A channel ({:?}) to {:?} is now ready",
                    &channel_id, &peer_id
                );
                assert_eq!(peer_id, &node_a.peer_id);
                assert_eq!(channel_id, &new_channel_id);
                true
            }
            _ => false,
        })
        .await;

    // We can submit the commitment txs to the chain now.
    assert_eq!(
        node_a.submit_tx(node_a_commitment_tx.clone()).await,
        Status::Committed
    );
    assert_eq!(
        node_b.submit_tx(node_b_commitment_tx.clone()).await,
        Status::Committed
    );
}

#[tokio::test]
async fn test_reestablish_channel() {
    let [mut node_a, mut node_b] = NetworkNode::new_n_interconnected_nodes().await;

    let message = |rpc_reply| {
        NetworkActorMessage::Command(NetworkActorCommand::OpenChannel(
            OpenChannelCommand {
                peer_id: node_b.peer_id.clone(),
                public: false,
                shutdown_script: None,
                funding_amount: 100000000000,
                funding_udt_type_script: None,
                commitment_fee_rate: None,
                commitment_delay_epoch: None,
                funding_fee_rate: None,
                tlc_expiry_delta: None,
                tlc_min_value: None,
                tlc_fee_proportional_millionths: None,
                max_tlc_number_in_flight: None,
                max_tlc_value_in_flight: None,
            },
            rpc_reply,
        ))
    };
    let open_channel_result = call!(node_a.network_actor, message)
        .expect("node_a alive")
        .expect("open channel success");

    node_b
        .expect_event(|event| match event {
            NetworkServiceEvent::ChannelPendingToBeAccepted(peer_id, channel_id) => {
                println!("A channel ({:?}) to {:?} create", &channel_id, peer_id);
                assert_eq!(peer_id, &node_a.peer_id);
                true
            }
            _ => false,
        })
        .await;

    let message = |rpc_reply| {
        NetworkActorMessage::Command(NetworkActorCommand::AcceptChannel(
            AcceptChannelCommand {
                temp_channel_id: open_channel_result.channel_id,
                funding_amount: 6200000000,
                shutdown_script: None,
                max_tlc_number_in_flight: None,
                max_tlc_value_in_flight: None,
                min_tlc_value: None,
                tlc_fee_proportional_millionths: None,
                tlc_expiry_delta: None,
            },
            rpc_reply,
        ))
    };
    let _accept_channel_result = call!(node_b.network_actor, message)
        .expect("node_b alive")
        .expect("accept channel success");

    node_a
        .expect_event(|event| match event {
            NetworkServiceEvent::ChannelCreated(peer_id, channel_id) => {
                println!("A channel ({:?}) to {:?} create", channel_id, peer_id);
                assert_eq!(peer_id, &node_b.peer_id);
                true
            }
            _ => false,
        })
        .await;

    node_b
        .expect_event(|event| match event {
            NetworkServiceEvent::ChannelCreated(peer_id, channel_id) => {
                println!("A channel ({:?}) to {:?} create", channel_id, peer_id);
                assert_eq!(peer_id, &node_a.peer_id);
                true
            }
            _ => false,
        })
        .await;

    node_a
        .network_actor
        .send_message(NetworkActorMessage::new_command(
            NetworkActorCommand::DisconnectPeer(node_b.peer_id.clone()),
        ))
        .expect("node_a alive");

    node_a
        .expect_event(|event| match event {
            NetworkServiceEvent::PeerDisConnected(peer_id, _) => {
                assert_eq!(peer_id, &node_b.peer_id);
                true
            }
            _ => false,
        })
        .await;

    node_b
        .expect_event(|event| match event {
            NetworkServiceEvent::PeerDisConnected(peer_id, _) => {
                assert_eq!(peer_id, &node_a.peer_id);
                true
            }
            _ => false,
        })
        .await;

    // Don't use `connect_to` here as that may consume the `ChannelCreated` event.
    // This is due to tentacle connection is async. We may actually send
    // the `ChannelCreated` event before the `PeerConnected` event.
    node_a.connect_to_nonblocking(&node_b).await;

    node_a
        .expect_event(|event| match event {
            NetworkServiceEvent::ChannelCreated(peer_id, channel_id) => {
                println!("A channel ({:?}) to {:?} create", channel_id, peer_id);
                assert_eq!(peer_id, &node_b.peer_id);
                true
            }
            _ => false,
        })
        .await;

    node_b
        .expect_event(|event| match event {
            NetworkServiceEvent::ChannelCreated(peer_id, channel_id) => {
                println!("A channel ({:?}) to {:?} create", channel_id, peer_id);
                assert_eq!(peer_id, &node_a.peer_id);
                true
            }
            _ => false,
        })
        .await;
}

#[tokio::test]
async fn test_force_close_channel_when_remote_is_offline() {
    let (mut node_a, mut node_b, channel_id, _) =
        NetworkNode::new_2_nodes_with_established_channel(16200000000, 6200000000, true).await;

    node_b.stop().await;
    node_a
        .expect_event(|event| matches!(event, NetworkServiceEvent::PeerDisConnected(_, _)))
        .await;

    let message = |rpc_reply| -> NetworkActorMessage {
        NetworkActorMessage::Command(NetworkActorCommand::ControlFiberChannel(
            ChannelCommandWithId {
                channel_id,
                command: ChannelCommand::Shutdown(
                    ShutdownCommand {
                        close_script: Script::default(),
                        fee_rate: FeeRate::from_u64(1000),
                        force: true,
                    },
                    rpc_reply,
                ),
            },
        ))
    };

    call!(node_a.network_actor, message)
        .expect("node_a alive")
        .expect("successfully shutdown channel");
}

#[tokio::test]
async fn test_commitment_tx_capacity() {
    let (amount_a, amount_b) = (16200000000, 6200000000);
    let (node_a, _node_b, channel_id, _) =
        NetworkNode::new_2_nodes_with_established_channel(amount_a, amount_b, true).await;

    let state = node_a.store.get_channel_actor_state(&channel_id).unwrap();
    let commitment_tx = state.latest_commitment_transaction.unwrap().into_view();
    let output_capacity: u64 = commitment_tx.output(0).unwrap().capacity().unpack();

    // default fee rate is 1000 shannons per kb, and there is a gap of 20 bytes between the mock commitment tx and the real one
    // ref to fn commitment_tx_size
    assert_eq!(
        amount_a + amount_b - (commitment_tx.data().serialized_size_in_block() + 20) as u128,
        output_capacity as u128
    );
}

#[tokio::test]
async fn test_connect_to_peers_with_mutual_channel_on_restart_1() {
    init_tracing();

    let node_a_funding_amount = 100000000000;
    let node_b_funding_amount = 6200000000;

    let (mut node_a, mut node_b, _new_channel_id, _) =
        NetworkNode::new_2_nodes_with_established_channel(
            node_a_funding_amount,
            node_b_funding_amount,
            true,
        )
        .await;

    node_a.restart().await;

    node_a.expect_event(
        |event| matches!(event, NetworkServiceEvent::PeerConnected(id, _addr) if id == &node_b.peer_id),
    ).await;
    node_a
        .expect_event(|event| {
            matches!(
                event,
                NetworkServiceEvent::DebugEvent(DebugEvent::Common(
                    info
                )) if "Reestablished channel in ChannelReady" == info)
        })
        .await;
    node_b
        .expect_event(|event| {
            matches!(
                event,
                NetworkServiceEvent::DebugEvent(DebugEvent::Common(
                    info
                )) if "Reestablished channel in ChannelReady" == info)
        })
        .await;
}

#[tokio::test]
async fn test_connect_to_peers_with_mutual_channel_on_restart_2() {
    init_tracing();

    let node_a_funding_amount = 100000000000;
    let node_b_funding_amount = 6200000000;

    let (mut node_a, mut node_b, _new_channel_id, _) =
        NetworkNode::new_2_nodes_with_established_channel(
            node_a_funding_amount,
            node_b_funding_amount,
            true,
        )
        .await;

    node_a.stop().await;

    node_b.expect_event(
        |event| matches!(event, NetworkServiceEvent::PeerDisConnected(id, _addr) if id == &node_a.peer_id),
    )
    .await;

    node_a.start().await;

    node_a.expect_event(
        |event| matches!(event, NetworkServiceEvent::PeerConnected(id, _addr) if id == &node_b.peer_id),
    )
    .await;
}

#[tokio::test]
async fn test_send_payment_with_node_restart_then_resend_add_tlc() {
    init_tracing();

    let node_a_funding_amount = 100000000000;
    let node_b_funding_amount = 6200000000;

    let (mut node_a, mut node_b, _new_channel_id, _) =
        NetworkNode::new_2_nodes_with_established_channel(
            node_a_funding_amount,
            node_b_funding_amount,
            true,
        )
        .await;

    tokio::time::sleep(tokio::time::Duration::from_secs(2)).await;

    let node_b_pubkey = node_b.pubkey.clone();
    let tlc_amount = 99;
    let message = |rpc_reply| {
        NetworkActorMessage::Command(NetworkActorCommand::SendPayment(
            SendPaymentCommand {
                target_pubkey: Some(node_b_pubkey),
                amount: Some(tlc_amount),
                payment_hash: None,
                final_tlc_expiry_delta: None,
                tlc_expiry_limit: None,
                invoice: None,
                timeout: None,
                max_fee_amount: None,
                max_parts: None,
                keysend: Some(true),
                udt_type_script: None,
                allow_self_payment: false,
                dry_run: false,
            },
            rpc_reply,
        ))
    };
    let res = call!(node_a.network_actor, message).expect("node_a alive");
    assert!(res.is_ok());
    let payment_hash = res.unwrap().payment_hash;

    node_b.stop().await;

    let payment_status = node_a.get_payment_status(payment_hash).await;
    assert_eq!(payment_status, PaymentSessionStatus::Inflight);

    node_b.start().await;

    node_a.expect_event(
        |event| matches!(event, NetworkServiceEvent::PeerConnected(id, _addr) if id == &node_b.peer_id),
    )
    .await;

    node_a
        .expect_event(|event| {
            matches!(
            event,
            NetworkServiceEvent::DebugEvent(DebugEvent::Common(
                info
            )) if "resend add tlc" == info)
        })
        .await;

    tokio::time::sleep(tokio::time::Duration::from_secs(2)).await;
    let payment_status = node_a.get_payment_status(payment_hash).await;
    assert_eq!(payment_status, PaymentSessionStatus::Success);
}

#[tokio::test]
async fn test_node_reestablish_resend_remove_tlc() {
    init_tracing();

    let node_a_funding_amount = 100000000000;
    let node_b_funding_amount = 6200000000;

    let (mut node_a, mut node_b, new_channel_id, _) =
        NetworkNode::new_2_nodes_with_established_channel(
            node_a_funding_amount,
            node_b_funding_amount,
            true,
        )
        .await;

    tokio::time::sleep(tokio::time::Duration::from_secs(2)).await;

    let node_a_balance = node_a.get_local_balance_from_channel(new_channel_id);
    let node_b_balance = node_b.get_local_balance_from_channel(new_channel_id);

    let preimage = [2; 32];
    // create a new payment hash
    let payment_hash = HashAlgorithm::CkbHash.hash(&preimage);

    let add_tlc_result = call!(node_a.network_actor, |rpc_reply| {
        NetworkActorMessage::Command(NetworkActorCommand::ControlFiberChannel(
            ChannelCommandWithId {
                channel_id: new_channel_id,
                command: ChannelCommand::AddTlc(
                    AddTlcCommand {
                        amount: 1000,
                        hash_algorithm: HashAlgorithm::CkbHash,
                        payment_hash: payment_hash.clone().into(),
                        expiry: now_timestamp_as_millis_u64() + DEFAULT_EXPIRY_DELTA,
                        onion_packet: None,
                        shared_secret: NO_SHARED_SECRET.clone(),
                        previous_tlc: None,
                    },
                    rpc_reply,
                ),
            },
        ))
    })
    .expect("node_b alive")
    .expect("successfully added tlc");

    dbg!(&add_tlc_result);

    dbg!("Sleeping for some time to wait for the AddTlc processed by both party");
    tokio::time::sleep(tokio::time::Duration::from_secs(1)).await;

    node_a.stop().await;

    let remove_tlc_result = call!(node_b.network_actor, |rpc_reply| {
        NetworkActorMessage::Command(NetworkActorCommand::ControlFiberChannel(
            ChannelCommandWithId {
                channel_id: new_channel_id,
                command: ChannelCommand::RemoveTlc(
                    RemoveTlcCommand {
                        id: add_tlc_result.tlc_id,
                        reason: RemoveTlcReason::RemoveTlcFulfill(RemoveTlcFulfill {
                            payment_preimage: preimage.into(),
                        }),
                    },
                    rpc_reply,
                ),
            },
        ))
    })
    .expect("node_b alive");

    dbg!(&remove_tlc_result);
    assert!(remove_tlc_result.is_ok());

    tokio::time::sleep(tokio::time::Duration::from_millis(1000)).await;

    // assert balance does not changed since remove tlc is not processed by node_a
    let new_node_a_balance = node_a.get_local_balance_from_channel(new_channel_id);
    let new_node_b_balance = node_b.get_local_balance_from_channel(new_channel_id);
    assert_eq!(node_a_balance, new_node_a_balance);
    assert_eq!(node_b_balance, new_node_b_balance);

    node_a.start().await;
    node_b
        .expect_event(|event| {
            matches!(
        event,
        NetworkServiceEvent::DebugEvent(DebugEvent::Common(
            info
        )) if "resend remove tlc" == info)
        })
        .await;

    tokio::time::sleep(tokio::time::Duration::from_millis(1000)).await;

    // assert balance changed since remove tlc is processed by node_a after node_b resending remove tlc
    let new_node_a_balance = node_a.get_local_balance_from_channel(new_channel_id);
    let new_node_b_balance = node_b.get_local_balance_from_channel(new_channel_id);
    assert_eq!(node_a_balance - 1000, new_node_a_balance);
    assert_eq!(node_b_balance + 1000, new_node_b_balance);
    eprintln!(
        "node_a_balance: {}, new_node_a_balance: {}",
        node_a_balance, new_node_a_balance
    );
    eprintln!(
        "node_b_balance: {}, new_node_b_balance: {}",
        node_b_balance, new_node_b_balance
    );
}

#[tokio::test]
async fn test_open_channel_with_large_size_shutdown_script_should_fail() {
    let [node_a, node_b] = NetworkNode::new_n_interconnected_nodes().await;

    // test open channel with large size shutdown script
    let message = |rpc_reply| {
        NetworkActorMessage::Command(NetworkActorCommand::OpenChannel(
            OpenChannelCommand {
                peer_id: node_b.peer_id.clone(),
                public: false,
                shutdown_script: Some(Script::new_builder().args(vec![0u8; 40].pack()).build()),
                funding_amount: (81 + 1) * 100000000 - 1,
                funding_udt_type_script: None,
                commitment_fee_rate: None,
                commitment_delay_epoch: None,
                funding_fee_rate: None,
                tlc_expiry_delta: None,
                tlc_min_value: None,
                tlc_fee_proportional_millionths: None,
                max_tlc_number_in_flight: None,
                max_tlc_value_in_flight: None,
            },
            rpc_reply,
        ))
    };

    let open_channel_result = call!(node_a.network_actor, message).expect("node_a alive");

    assert!(open_channel_result
        .err()
        .unwrap()
        .contains("The funding amount (8199999999) should be greater than or equal to 8200000000"));
}

#[tokio::test]
#[should_panic(expected = "Waiting for event timeout")]
async fn test_accept_channel_with_large_size_shutdown_script_should_fail() {
    let mut nodes = NetworkNode::new_n_interconnected_nodes_with_config(2, |i| {
        NetworkNodeConfigBuilder::new()
            .node_name(Some(format!("node-{}", i)))
            .base_dir_prefix(&format!("test-fnn-node-{}-", i))
            .fiber_config_updater(|config| {
                // enable auto accept channel with default value
                config.auto_accept_channel_ckb_funding_amount = Some(6200000000);
                config.open_channel_auto_accept_min_ckb_funding_amount = Some(16200000000);
            })
            .build()
    })
    .await;

    let mut node_a = nodes.pop().unwrap();
    let mut node_b = nodes.pop().unwrap();

    // test auto accept channel with large size shutdown script
    let message = |rpc_reply| {
        NetworkActorMessage::Command(NetworkActorCommand::OpenChannel(
            OpenChannelCommand {
                peer_id: node_b.peer_id.clone(),
                public: false,
                shutdown_script: Some(Script::new_builder().args(vec![0u8; 40].pack()).build()),
                funding_amount: (81 + 1 + 90) * 100000000,
                funding_udt_type_script: None,
                commitment_fee_rate: None,
                commitment_delay_epoch: None,
                funding_fee_rate: None,
                tlc_expiry_delta: None,
                tlc_min_value: None,
                tlc_fee_proportional_millionths: None,
                max_tlc_number_in_flight: None,
                max_tlc_value_in_flight: None,
            },
            rpc_reply,
        ))
    };

    let open_channel_result = call!(node_a.network_actor, message)
        .expect("node_a alive")
        .expect("open channel success");

    node_b
        .expect_event(|event| match event {
            NetworkServiceEvent::ChannelPendingToBeAccepted(peer_id, channel_id) => {
                println!("A channel ({:?}) to {:?} create", channel_id, peer_id);
                assert_eq!(channel_id, &open_channel_result.channel_id);
                assert_eq!(peer_id, &node_a.peer_id);
                true
            }
            _ => false,
        })
        .await;

    // should fail
    node_a
        .expect_event(|event| match event {
            NetworkServiceEvent::ChannelReady(peer_id, channel_id, _funding_tx_hash) => {
                println!(
                    "A channel ({:?}) to {:?} is now ready",
                    &channel_id, &peer_id
                );
                assert_eq!(peer_id, &node_b.peer_id);
                true
            }
            _ => false,
        })
        .await;
}

#[tokio::test]
async fn test_shutdown_channel_with_large_size_shutdown_script_should_fail() {
    let node_a_funding_amount = 100000000000;
    let node_b_funding_amount = 6200000000;

    let (_node_a, node_b, new_channel_id) =
        create_nodes_with_established_channel(node_a_funding_amount, node_b_funding_amount, false)
            .await;

    let message = |rpc_reply| {
        NetworkActorMessage::Command(NetworkActorCommand::ControlFiberChannel(
            ChannelCommandWithId {
                channel_id: new_channel_id,
                command: ChannelCommand::Shutdown(
                    ShutdownCommand {
                        close_script: Script::new_builder().args(vec![0u8; 21].pack()).build(),
                        fee_rate: FeeRate::from_u64(DEFAULT_COMMITMENT_FEE_RATE),
                        force: false,
                    },
                    rpc_reply,
                ),
            },
        ))
    };

    let shutdown_channel_result = call!(node_b.network_actor, message).expect("node_b alive");
    assert!(shutdown_channel_result
        .err()
        .unwrap()
        .contains("Local balance is not enough to pay the fee"));
}

#[tokio::test]
async fn test_shutdown_channel_with_different_size_shutdown_script() {
    let node_a_funding_amount = 100000000000;
    let node_b_funding_amount = 6200000000;

    let (mut node_a, mut node_b, new_channel_id) =
        create_nodes_with_established_channel(node_a_funding_amount, node_b_funding_amount, false)
            .await;

    let message = |rpc_reply| {
        NetworkActorMessage::Command(NetworkActorCommand::ControlFiberChannel(
            ChannelCommandWithId {
                channel_id: new_channel_id,
                command: ChannelCommand::Shutdown(
                    ShutdownCommand {
                        close_script: Script::new_builder().args(vec![0u8; 19].pack()).build(),
                        fee_rate: FeeRate::from_u64(DEFAULT_COMMITMENT_FEE_RATE),
                        force: false,
                    },
                    rpc_reply,
                ),
            },
        ))
    };

    call!(node_b.network_actor, message)
        .expect("node_b alive")
        .expect("successfully shutdown channel");

    let node_a_shutdown_tx_hash = node_a
        .expect_to_process_event(|event| match event {
            NetworkServiceEvent::ChannelClosed(peer_id, channel_id, tx_hash) => {
                println!(
                    "Shutdown tx ({:?}) from {:?} for channel {:?} received",
                    &tx_hash, &peer_id, channel_id
                );
                assert_eq!(peer_id, &node_b.peer_id);
                assert_eq!(channel_id, &new_channel_id);
                Some(tx_hash.clone())
            }
            _ => None,
        })
        .await;

    let node_b_shutdown_tx_hash = node_b
        .expect_to_process_event(|event| match event {
            NetworkServiceEvent::ChannelClosed(peer_id, channel_id, tx_hash) => {
                println!(
                    "Shutdown tx ({:?}) from {:?} for channel {:?} received",
                    &tx_hash, &peer_id, channel_id
                );
                assert_eq!(peer_id, &node_a.peer_id);
                assert_eq!(channel_id, &new_channel_id);
                Some(tx_hash.clone())
            }
            _ => None,
        })
        .await;

    assert_eq!(node_a_shutdown_tx_hash, node_b_shutdown_tx_hash);

    assert_eq!(
        node_a.trace_tx_hash(node_a_shutdown_tx_hash.clone()).await,
        Status::Committed
    );
    assert_eq!(
        node_b.trace_tx_hash(node_b_shutdown_tx_hash.clone()).await,
        Status::Committed
    );
}

#[tokio::test]
async fn test_shutdown_channel_network_graph_will_not_sync_private_channel() {
    let node_a_funding_amount = 100000000000;
    let node_b_funding_amount = 6200000000;

    let (node_a, node_b, _channel_id) =
        create_nodes_with_established_channel(node_a_funding_amount, node_b_funding_amount, false)
            .await;

    // sleep for 1 second
    tokio::time::sleep(tokio::time::Duration::from_millis(2000)).await;

    let network_nodes = node_a.get_network_nodes().await;
    assert_eq!(network_nodes.len(), 2);

    let network_nodes = node_b.get_network_nodes().await;
    assert_eq!(network_nodes.len(), 2);

    let network_channels = node_a.get_network_channels().await;
    assert_eq!(network_channels.len(), 0);

    let network_channels = node_b.get_network_channels().await;
    assert_eq!(network_channels.len(), 0);
}

#[tokio::test]
async fn test_shutdown_channel_network_graph_with_sync_up() {
    let node_a_funding_amount = 100000000000;
    let node_b_funding_amount = 6200000000;

    let (node_a, node_b, channel_id) =
        create_nodes_with_established_channel(node_a_funding_amount, node_b_funding_amount, true)
            .await;

    // sleep for 1 second
    tokio::time::sleep(tokio::time::Duration::from_millis(2000)).await;

    let network_nodes = node_a.get_network_nodes().await;
    assert_eq!(network_nodes.len(), 2);

    let network_nodes = node_b.get_network_nodes().await;
    assert_eq!(network_nodes.len(), 2);

    let network_channels = node_a.get_network_channels().await;
    assert_eq!(network_channels.len(), 1);

    let network_channels = node_b.get_network_channels().await;
    assert_eq!(network_channels.len(), 1);

    let message = |rpc_reply| {
        NetworkActorMessage::Command(NetworkActorCommand::ControlFiberChannel(
            ChannelCommandWithId {
                channel_id: channel_id,
                command: ChannelCommand::Shutdown(
                    ShutdownCommand {
                        close_script: Script::new_builder().args(vec![0u8; 19].pack()).build(),
                        fee_rate: FeeRate::from_u64(DEFAULT_COMMITMENT_FEE_RATE),
                        force: false,
                    },
                    rpc_reply,
                ),
            },
        ))
    };

    call!(node_b.network_actor, message)
        .expect("node_b alive")
        .expect("successfully shutdown channel");

    tokio::time::sleep(tokio::time::Duration::from_millis(2000)).await;

    let network_nodes = node_a.get_network_nodes().await;
    assert_eq!(network_nodes.len(), 2);

    let network_nodes = node_b.get_network_nodes().await;
    assert_eq!(network_nodes.len(), 2);

    let network_channels = node_a.get_network_channels().await;
    assert_eq!(network_channels.len(), 0);

    let network_channels = node_b.get_network_channels().await;
    assert_eq!(network_channels.len(), 0);
}

#[tokio::test]
async fn test_send_payment_with_channel_balance_error() {
    init_tracing();
    let _span = tracing::info_span!("node", node = "test").entered();
    let nodes_num = 4;
    let amounts = vec![(100000000000, 100000000000); nodes_num - 1];
    let (nodes, channels) =
        create_n_nodes_with_established_channel(&amounts, nodes_num, true).await;
    let [node_0, _node_1, mut node_2, node_3] = nodes.try_into().expect("4 nodes");
    let source_node = &node_0;
    let target_pubkey = node_3.pubkey.clone();

    // sleep for a while
    tokio::time::sleep(tokio::time::Duration::from_secs(1)).await;

    let message = |rpc_reply| -> NetworkActorMessage {
        NetworkActorMessage::Command(NetworkActorCommand::SendPayment(
            SendPaymentCommand {
                target_pubkey: Some(target_pubkey.clone()),
                amount: Some(3000),
                payment_hash: None,
                final_tlc_expiry_delta: None,
                tlc_expiry_limit: None,
                invoice: None,
                timeout: None,
                max_fee_amount: None,
                max_parts: None,
                keysend: Some(true),
                udt_type_script: None,
                allow_self_payment: false,
                dry_run: false,
            },
            rpc_reply,
        ))
    };
    let res = call!(source_node.network_actor, message).expect("source_node alive");
    assert!(res.is_ok());
    let payment_hash = res.unwrap().payment_hash;
    // sleep for a while
    tokio::time::sleep(tokio::time::Duration::from_secs(2)).await;
    let message = |rpc_reply| -> NetworkActorMessage {
        NetworkActorMessage::Command(NetworkActorCommand::GetPayment(payment_hash, rpc_reply))
    };
    let res = call!(source_node.network_actor, message)
        .expect("node_a alive")
        .unwrap();

    assert_eq!(res.status, PaymentSessionStatus::Success);

    node_2.update_channel_local_balance(channels[2], 100).await;
    tokio::time::sleep(tokio::time::Duration::from_secs(1)).await;

    let message = |rpc_reply| -> NetworkActorMessage {
        NetworkActorMessage::Command(NetworkActorCommand::SendPayment(
            SendPaymentCommand {
                target_pubkey: Some(target_pubkey.clone()),
                amount: Some(3000),
                payment_hash: None,
                final_tlc_expiry_delta: None,
                tlc_expiry_limit: None,
                invoice: None,
                timeout: None,
                max_fee_amount: None,
                max_parts: None,
                keysend: Some(true),
                udt_type_script: None,
                allow_self_payment: false,
                dry_run: false,
            },
            rpc_reply,
        ))
    };

    // expect send payment failed
    let res = call!(source_node.network_actor, message).expect("source_node alive");
    assert!(res.is_ok());
    let payment_hash = res.unwrap().payment_hash;
    tokio::time::sleep(tokio::time::Duration::from_secs(2)).await;

    let message = |rpc_reply| -> NetworkActorMessage {
        NetworkActorMessage::Command(NetworkActorCommand::GetPayment(payment_hash, rpc_reply))
    };
    let res = call!(source_node.network_actor, message)
        .expect("node_a alive")
        .unwrap();

    assert_eq!(res.status, PaymentSessionStatus::Failed);
    assert!(res.failed_error.unwrap().contains("Failed to build route"));

    // because there is only one path for the payment, the payment will fail in the second try
    // this assertion make sure we didn't do meaningless retry
    let payment_session = source_node.get_payment_session(payment_hash).unwrap();
    assert_eq!(payment_session.retried_times, 2);
}

#[tokio::test]
async fn test_send_payment_with_disable_channel() {
    init_tracing();
    let _span = tracing::info_span!("node", node = "test").entered();
    let nodes_num = 4;
    let amounts = vec![(100000000000, 100000000000); nodes_num - 1];
    let (nodes, channels) =
        create_n_nodes_with_established_channel(&amounts, nodes_num, true).await;
    let [node_0, _node_1, mut node_2, node_3] = nodes.try_into().expect("4 nodes");
    let source_node = &node_0;
    let target_pubkey = node_3.pubkey.clone();

    // sleep for a while
    tokio::time::sleep(tokio::time::Duration::from_secs(1)).await;

    // begin to set channel disable
    node_2.disable_channel(channels[1]).await;
    tokio::time::sleep(tokio::time::Duration::from_secs(1)).await;

    let message = |rpc_reply| -> NetworkActorMessage {
        NetworkActorMessage::Command(NetworkActorCommand::SendPayment(
            SendPaymentCommand {
                target_pubkey: Some(target_pubkey.clone()),
                amount: Some(3000),
                payment_hash: None,
                final_tlc_expiry_delta: None,
                tlc_expiry_limit: None,
                invoice: None,
                timeout: None,
                max_fee_amount: None,
                max_parts: None,
                keysend: Some(true),
                udt_type_script: None,
                allow_self_payment: false,
                dry_run: false,
            },
            rpc_reply,
        ))
    };

    // expect send payment failed
    let res = call!(source_node.network_actor, message).expect("source_node alive");
    assert!(res.is_ok());
    let payment_hash = res.unwrap().payment_hash;

    tokio::time::sleep(tokio::time::Duration::from_secs(5)).await;

    let message = |rpc_reply| -> NetworkActorMessage {
        NetworkActorMessage::Command(NetworkActorCommand::GetPayment(payment_hash, rpc_reply))
    };
    let res = call!(source_node.network_actor, message)
        .expect("node_a alive")
        .unwrap();

    assert_eq!(res.status, PaymentSessionStatus::Failed);
    // because there is only one path for the payment, the payment will fail in the second try
    // this assertion make sure we didn't do meaningless retry
    let payment_session = source_node.get_payment_session(payment_hash).unwrap();
    assert_eq!(payment_session.retried_times, 2);
}

#[tokio::test]
async fn test_send_payment_with_multiple_edges_in_middle_hops() {
    init_tracing();
    let _span = tracing::info_span!("node", node = "test").entered();
    // we have two chaneels between node_1 and node_2, they are all with the same meta information except the later one has more capacity
    // path finding will try the channel with larger capacity first, so we assert the payment retry times is 1
    // the send payment should be succeed
    let (nodes, _channels) = create_n_nodes_with_index_and_amounts_with_established_channel(
        &[
            ((0, 1), (100000000000, 100000000000)),
            ((1, 2), (MIN_RESERVED_CKB + 900, 5200000000)),
            ((1, 2), (MIN_RESERVED_CKB + 1000, 5200000000)),
            ((2, 3), (100000000000, 100000000000)),
        ],
        4,
        true,
    )
    .await;
    let [node_0, _node_1, _node_2, node_3] = nodes.try_into().expect("4 nodes");
    let source_node = &node_0;
    let target_pubkey = node_3.pubkey.clone();

    // sleep for a while
    tokio::time::sleep(tokio::time::Duration::from_secs(1)).await;

    let message = |rpc_reply| -> NetworkActorMessage {
        NetworkActorMessage::Command(NetworkActorCommand::SendPayment(
            SendPaymentCommand {
                target_pubkey: Some(target_pubkey.clone()),
                amount: Some(999),
                payment_hash: None,
                final_tlc_expiry_delta: None,
                tlc_expiry_limit: None,
                invoice: None,
                timeout: None,
                max_fee_amount: None,
                max_parts: None,
                keysend: Some(true),
                udt_type_script: None,
                allow_self_payment: false,
                dry_run: false,
            },
            rpc_reply,
        ))
    };

    // expect send payment to succeed
    let res = call!(source_node.network_actor, message).expect("source_node alive");
    assert!(res.is_ok());
    let payment_hash = res.unwrap().payment_hash;
    tokio::time::sleep(tokio::time::Duration::from_secs(4)).await;

    let message = |rpc_reply| -> NetworkActorMessage {
        NetworkActorMessage::Command(NetworkActorCommand::GetPayment(payment_hash, rpc_reply))
    };
    let res = call!(source_node.network_actor, message)
        .expect("node_a alive")
        .unwrap();

    assert_eq!(res.status, PaymentSessionStatus::Success);
    eprintln!("failed_error: {:?}", res);
    // because there is only one path for the payment, the payment will fail in the second try
    // this assertion make sure we didn't do meaningless retry
    let payment_session = source_node.get_payment_session(payment_hash).unwrap();
    assert_eq!(payment_session.retried_times, 1);
}

#[tokio::test]
async fn test_send_payment_with_all_failed_middle_hops() {
    init_tracing();
    let _span = tracing::info_span!("node", node = "test").entered();
    // we have two chaneels between node_1 and node_2
    // they liquid capacity is enough for send payment, but actual balance are both not enough
    // path finding will all try them but all failed, so we assert the payment retry times is 3
    let (nodes, _channels) = create_n_nodes_with_index_and_amounts_with_established_channel(
        &[
            ((0, 1), (100000000000, 100000000000)),
            ((1, 2), (MIN_RESERVED_CKB + 900, MIN_RESERVED_CKB + 1000)),
            ((1, 2), (MIN_RESERVED_CKB + 910, MIN_RESERVED_CKB + 1000)),
            ((2, 3), (100000000000, 100000000000)),
        ],
        4,
        true,
    )
    .await;
    let [node_0, _node_1, _node_2, node_3] = nodes.try_into().expect("4 nodes");
    let source_node = &node_0;
    let target_pubkey = node_3.pubkey.clone();

    // sleep for a while
    tokio::time::sleep(tokio::time::Duration::from_secs(1)).await;

    let message = |rpc_reply| -> NetworkActorMessage {
        NetworkActorMessage::Command(NetworkActorCommand::SendPayment(
            SendPaymentCommand {
                target_pubkey: Some(target_pubkey.clone()),
                amount: Some(999),
                payment_hash: None,
                final_tlc_expiry_delta: None,
                tlc_expiry_limit: None,
                invoice: None,
                timeout: None,
                max_fee_amount: None,
                max_parts: None,
                keysend: Some(true),
                udt_type_script: None,
                allow_self_payment: false,
                dry_run: false,
            },
            rpc_reply,
        ))
    };

    // expect send payment to succeed
    let res = call!(source_node.network_actor, message).expect("source_node alive");
    assert!(res.is_ok());
    let payment_hash = res.unwrap().payment_hash;
    tokio::time::sleep(tokio::time::Duration::from_secs(4)).await;
    let message = |rpc_reply| -> NetworkActorMessage {
        NetworkActorMessage::Command(NetworkActorCommand::GetPayment(payment_hash, rpc_reply))
    };
    let res = call!(source_node.network_actor, message)
        .expect("node_a alive")
        .unwrap();

    assert_eq!(res.status, PaymentSessionStatus::Failed);
    eprintln!("failed_error: {:?}", res);
    // because there is only one path for the payment, the payment will fail in the second try
    // this assertion make sure we didn't do meaningless retry
    let payment_session = source_node.get_payment_session(payment_hash).unwrap();
    assert_eq!(payment_session.retried_times, 3);
}

#[tokio::test]
async fn test_send_payment_with_multiple_edges_can_succeed_in_retry() {
    init_tracing();
    let _span = tracing::info_span!("node", node = "test").entered();
    // we have two chaneels between node_1 and node_2, they are all with the same meta information except the later one has more capacity
    // but even channel_2's capacity is larger, the to_local_amount is not enough for the payment
    // path finding will retry the first channel and the send payment should be succeed
    // the payment retry times should be 2
    let (nodes, _channels) = create_n_nodes_with_index_and_amounts_with_established_channel(
        &[
            ((0, 1), (100000000000, 100000000000)),
            ((1, 2), (MIN_RESERVED_CKB + 1000, 5200000000)),
            ((1, 2), (MIN_RESERVED_CKB + 900, 6200000000)),
            ((2, 3), (100000000000, 100000000000)),
        ],
        4,
        true,
    )
    .await;
    let [node_0, _node_1, _node_2, node_3] = nodes.try_into().expect("4 nodes");
    let source_node = &node_0;
    let target_pubkey = node_3.pubkey.clone();

    // sleep for a while
    tokio::time::sleep(tokio::time::Duration::from_secs(1)).await;

    let message = |rpc_reply| -> NetworkActorMessage {
        NetworkActorMessage::Command(NetworkActorCommand::SendPayment(
            SendPaymentCommand {
                target_pubkey: Some(target_pubkey.clone()),
                amount: Some(999),
                payment_hash: None,
                final_tlc_expiry_delta: None,
                tlc_expiry_limit: None,
                invoice: None,
                timeout: None,
                max_fee_amount: None,
                max_parts: None,
                keysend: Some(true),
                udt_type_script: None,
                allow_self_payment: false,
                dry_run: false,
            },
            rpc_reply,
        ))
    };

    // expect send payment to succeed
    let res = call!(source_node.network_actor, message).expect("source_node alive");
    assert!(res.is_ok());
    let payment_hash = res.unwrap().payment_hash;
    tokio::time::sleep(tokio::time::Duration::from_secs(4)).await;

    let message = |rpc_reply| -> NetworkActorMessage {
        NetworkActorMessage::Command(NetworkActorCommand::GetPayment(payment_hash, rpc_reply))
    };
    let res = call!(source_node.network_actor, message)
        .expect("node_a alive")
        .unwrap();

    assert_eq!(res.status, PaymentSessionStatus::Success);
    eprintln!("failed_error: {:?}", res);
    // because there is only one path for the payment, the payment will fail in the second try
    // this assertion make sure we didn't do meaningless retry
    let payment_session = source_node.get_payment_session(payment_hash).unwrap();
    assert_eq!(payment_session.retried_times, 2);
}

#[tokio::test]
async fn test_send_payment_with_final_hop_multiple_edges_in_middle_hops() {
    init_tracing();
    let _span = tracing::info_span!("node", node = "test").entered();
    // we have two chaneels between node_2 and node_3, they are all with the same meta information except the later one has more capacity
    // path finding will try the channel with larger capacity first, so we assert the payment retry times is 1
    // the send payment should be succeed
    let (nodes, _channels) = create_n_nodes_with_index_and_amounts_with_established_channel(
        &[
            ((0, 1), (100000000000, 100000000000)),
            ((1, 2), (100000000000, 100000000000)),
            ((2, 3), (MIN_RESERVED_CKB + 900, 5200000000)),
            ((2, 3), (MIN_RESERVED_CKB + 1000, 5200000000)),
        ],
        4,
        true,
    )
    .await;
    let [node_0, _node_1, _node_2, node_3] = nodes.try_into().expect("4 nodes");
    let source_node = &node_0;
    let target_pubkey = node_3.pubkey.clone();

    // sleep for a while
    tokio::time::sleep(tokio::time::Duration::from_secs(1)).await;

    let message = |rpc_reply| -> NetworkActorMessage {
        NetworkActorMessage::Command(NetworkActorCommand::SendPayment(
            SendPaymentCommand {
                target_pubkey: Some(target_pubkey.clone()),
                amount: Some(999),
                payment_hash: None,
                final_tlc_expiry_delta: None,
                tlc_expiry_limit: None,
                invoice: None,
                timeout: None,
                max_fee_amount: None,
                max_parts: None,
                keysend: Some(true),
                udt_type_script: None,
                allow_self_payment: false,
                dry_run: false,
            },
            rpc_reply,
        ))
    };

    // expect send payment to succeed
    let res = call!(source_node.network_actor, message).expect("source_node alive");
    assert!(res.is_ok());
    let payment_hash = res.unwrap().payment_hash;
    tokio::time::sleep(tokio::time::Duration::from_secs(4)).await;

    let message = |rpc_reply| -> NetworkActorMessage {
        NetworkActorMessage::Command(NetworkActorCommand::GetPayment(payment_hash, rpc_reply))
    };
    let res = call!(source_node.network_actor, message)
        .expect("node_a alive")
        .unwrap();

    assert_eq!(res.status, PaymentSessionStatus::Success);
    eprintln!("failed_error: {:?}", res);
    // because there is only one path for the payment, the payment will fail in the second try
    // this assertion make sure we didn't do meaningless retry
    let payment_session = source_node.get_payment_session(payment_hash).unwrap();
    assert_eq!(payment_session.retried_times, 1);
}

#[tokio::test]
async fn test_send_payment_with_final_all_failed_middle_hops() {
    init_tracing();
    let _span = tracing::info_span!("node", node = "test").entered();
    // we have two chaneels between node_2 and node_3
    // they liquid capacity is enough for send payment, but actual balance are both not enough
    // path finding will all try them but all failed, so we assert the payment retry times is 3
    let (nodes, _channels) = create_n_nodes_with_index_and_amounts_with_established_channel(
        &[
            ((0, 1), (100000000000, 100000000000)),
            ((1, 2), (100000000000, 100000000000)),
            ((2, 3), (MIN_RESERVED_CKB + 900, MIN_RESERVED_CKB + 1000)),
            ((2, 3), (MIN_RESERVED_CKB + 910, MIN_RESERVED_CKB + 1000)),
        ],
        4,
        true,
    )
    .await;
    let [node_0, _node_1, _node_2, node_3] = nodes.try_into().expect("4 nodes");
    let source_node = &node_0;
    let target_pubkey = node_3.pubkey.clone();

    // sleep for a while
    tokio::time::sleep(tokio::time::Duration::from_secs(1)).await;

    let message = |rpc_reply| -> NetworkActorMessage {
        NetworkActorMessage::Command(NetworkActorCommand::SendPayment(
            SendPaymentCommand {
                target_pubkey: Some(target_pubkey.clone()),
                amount: Some(999),
                payment_hash: None,
                final_tlc_expiry_delta: None,
                tlc_expiry_limit: None,
                invoice: None,
                timeout: None,
                max_fee_amount: None,
                max_parts: None,
                keysend: Some(true),
                udt_type_script: None,
                allow_self_payment: false,
                dry_run: false,
            },
            rpc_reply,
        ))
    };

    // expect send payment to succeed
    let res = call!(source_node.network_actor, message).expect("source_node alive");
    assert!(res.is_ok());
    let payment_hash = res.unwrap().payment_hash;
    tokio::time::sleep(tokio::time::Duration::from_secs(4)).await;

    source_node
        .assert_payment_status(payment_hash, PaymentSessionStatus::Failed, Some(3))
        .await;
}

#[tokio::test]
async fn test_send_payment_with_final_multiple_edges_can_succeed_in_retry() {
    init_tracing();
    let _span = tracing::info_span!("node", node = "test").entered();
    // we have two chaneels between node_2 and node_3, they are all with the same meta information except the later one has more capacity
    // but even channel_2's capacity is larger, the to_local_amount is not enough for the payment
    // path finding will retry the first channel and the send payment should be succeed
    // the payment retry times should be 2
    let (nodes, _channels) = create_n_nodes_with_index_and_amounts_with_established_channel(
        &[
            ((0, 1), (100000000000, 100000000000)),
            ((1, 2), (100000000000, 100000000000)),
            ((2, 3), (MIN_RESERVED_CKB + 1000, 5200000000)),
            ((2, 3), (MIN_RESERVED_CKB + 900, 6200000000)),
        ],
        4,
        true,
    )
    .await;
    let [node_0, _node_1, _node_2, node_3] = nodes.try_into().expect("4 nodes");
    let source_node = &node_0;
    let target_pubkey = node_3.pubkey.clone();

    // sleep for a while
    tokio::time::sleep(tokio::time::Duration::from_secs(1)).await;

    let message = |rpc_reply| -> NetworkActorMessage {
        NetworkActorMessage::Command(NetworkActorCommand::SendPayment(
            SendPaymentCommand {
                target_pubkey: Some(target_pubkey.clone()),
                amount: Some(999),
                payment_hash: None,
                final_tlc_expiry_delta: None,
                tlc_expiry_limit: None,
                invoice: None,
                timeout: None,
                max_fee_amount: None,
                max_parts: None,
                keysend: Some(true),
                udt_type_script: None,
                allow_self_payment: false,
                dry_run: false,
            },
            rpc_reply,
        ))
    };

    // expect send payment to succeed
    let res = call!(source_node.network_actor, message).expect("source_node alive");
    assert!(res.is_ok());
    let payment_hash = res.unwrap().payment_hash;
    tokio::time::sleep(tokio::time::Duration::from_secs(4)).await;

    source_node
        .assert_payment_status(payment_hash, PaymentSessionStatus::Success, Some(2))
        .await;
}

#[tokio::test]
async fn test_send_payment_with_first_hop_failed_with_fee() {
    init_tracing();
    let _span = tracing::info_span!("node", node = "test").entered();
    let (nodes, _channels) = create_n_nodes_with_index_and_amounts_with_established_channel(
        &[
            // even 1000 > 999, but it's not enough for fee, and this is the direct channel
            // so we can check the actual balance of channel
            // the payment will fail
            ((0, 1), (MIN_RESERVED_CKB + 1000, 5200000000)),
            ((1, 2), (100000000000, 100000000000)),
            ((2, 3), (100000000000, 100000000000)),
        ],
        4,
        true,
    )
    .await;
    let [node_0, _node_1, _node_2, node_3] = nodes.try_into().expect("4 nodes");
    let source_node = &node_0;
    let target_pubkey = node_3.pubkey.clone();

    // sleep for a while
    tokio::time::sleep(tokio::time::Duration::from_secs(1)).await;

    let message = |rpc_reply| -> NetworkActorMessage {
        NetworkActorMessage::Command(NetworkActorCommand::SendPayment(
            SendPaymentCommand {
                target_pubkey: Some(target_pubkey.clone()),
                amount: Some(999),
                payment_hash: None,
                final_tlc_expiry_delta: None,
                tlc_expiry_limit: None,
                invoice: None,
                timeout: None,
                max_fee_amount: None,
                max_parts: None,
                keysend: Some(true),
                udt_type_script: None,
                allow_self_payment: false,
                dry_run: false,
            },
            rpc_reply,
        ))
    };

    // expect send payment to fail
    let res = call!(source_node.network_actor, message).expect("source_node alive");
    assert!(res.is_err());
    assert!(res.unwrap_err().contains("Failed to build route"));
}

#[tokio::test]
async fn test_send_payment_succeed_with_multiple_edges_in_first_hop() {
    init_tracing();
    let _span = tracing::info_span!("node", node = "test").entered();
    // we have two chaneels between node_0 and node_1, they are all with the same meta information except the later one has more capacity
    // path finding will try the channel with larger capacity first, so we assert the payment retry times is 1
    // the send payment should be succeed
    let (nodes, _channels) = create_n_nodes_with_index_and_amounts_with_established_channel(
        &[
            ((0, 1), (MIN_RESERVED_CKB + 900, 5200000000)),
            ((0, 1), (MIN_RESERVED_CKB + 1001, 5200000000)),
            ((1, 2), (100000000000, 100000000000)),
            ((2, 3), (100000000000, 100000000000)),
        ],
        4,
        true,
    )
    .await;
    let [node_0, _node_1, _node_2, node_3] = nodes.try_into().expect("4 nodes");
    let source_node = &node_0;
    let target_pubkey = node_3.pubkey.clone();

    // sleep for a while
    tokio::time::sleep(tokio::time::Duration::from_secs(1)).await;

    let message = |rpc_reply| -> NetworkActorMessage {
        NetworkActorMessage::Command(NetworkActorCommand::SendPayment(
            SendPaymentCommand {
                target_pubkey: Some(target_pubkey.clone()),
                amount: Some(999),
                payment_hash: None,
                final_tlc_expiry_delta: None,
                tlc_expiry_limit: None,
                invoice: None,
                timeout: None,
                max_fee_amount: None,
                max_parts: None,
                keysend: Some(true),
                udt_type_script: None,
                allow_self_payment: false,
                dry_run: false,
            },
            rpc_reply,
        ))
    };

    // expect send payment to succeed
    let res = call!(source_node.network_actor, message).expect("source_node alive");
    assert!(res.is_ok());
    let payment_hash = res.unwrap().payment_hash;
    tokio::time::sleep(tokio::time::Duration::from_secs(4)).await;

    source_node
        .assert_payment_status(payment_hash, PaymentSessionStatus::Success, Some(1))
        .await;
}

#[tokio::test]
async fn test_send_payment_with_first_hop_all_failed() {
    init_tracing();
    let _span = tracing::info_span!("node", node = "test").entered();
    // we have two chaneels between node_0 and node_1
    // they liquid capacity is enough for send payment, but actual balance are both not enough
    // path finding will fail in the first time of send payment
    let (nodes, _channels) = create_n_nodes_with_index_and_amounts_with_established_channel(
        &[
            ((0, 1), (MIN_RESERVED_CKB + 900, MIN_RESERVED_CKB + 1000)),
            ((0, 1), (MIN_RESERVED_CKB + 910, MIN_RESERVED_CKB + 1000)),
            ((1, 2), (100000000000, 100000000000)),
            ((2, 3), (100000000000, 100000000000)),
        ],
        4,
        true,
    )
    .await;
    let [node_0, _node_1, _node_2, node_3] = nodes.try_into().expect("4 nodes");
    let source_node = &node_0;
    let target_pubkey = node_3.pubkey.clone();

    // sleep for a while
    tokio::time::sleep(tokio::time::Duration::from_secs(1)).await;

    let message = |rpc_reply| -> NetworkActorMessage {
        NetworkActorMessage::Command(NetworkActorCommand::SendPayment(
            SendPaymentCommand {
                target_pubkey: Some(target_pubkey.clone()),
                amount: Some(999),
                payment_hash: None,
                final_tlc_expiry_delta: None,
                tlc_expiry_limit: None,
                invoice: None,
                timeout: None,
                max_fee_amount: None,
                max_parts: None,
                keysend: Some(true),
                udt_type_script: None,
                allow_self_payment: false,
                dry_run: false,
            },
            rpc_reply,
        ))
    };

    // expect send payment to faile
    let res = call!(source_node.network_actor, message).expect("source_node alive");
    assert!(res.is_err());
    assert!(res.unwrap_err().contains("Failed to build route"));
}

#[tokio::test]
async fn test_send_payment_will_succeed_with_direct_channel_info_first_hop() {
    init_tracing();
    let _span = tracing::info_span!("node", node = "test").entered();
    // we have two chaneels between node_0 and node_1
    // the path finding will first try the channel with larger capacity,
    // but we manually set the to_local_amount to smaller value for testing
    // path finding will get the direct channel info with actual balance of channel,
    // so it will try the channel with smaller capacity and the payment will succeed
    let (nodes, channels) = create_n_nodes_with_index_and_amounts_with_established_channel(
        &[
            ((0, 1), (MIN_RESERVED_CKB + 2000, MIN_RESERVED_CKB + 1000)),
            ((0, 1), (MIN_RESERVED_CKB + 1005, MIN_RESERVED_CKB + 1000)),
            ((1, 2), (100000000000, 100000000000)),
            ((2, 3), (100000000000, 100000000000)),
        ],
        4,
        true,
    )
    .await;
    let [mut node_0, _node_1, _node_2, node_3] = nodes.try_into().expect("4 nodes");
    let source_node = &mut node_0;
    let target_pubkey = node_3.pubkey.clone();

    // sleep for a while
    tokio::time::sleep(tokio::time::Duration::from_secs(1)).await;

    // manually update the channel's to_local_amount
    source_node
        .update_channel_local_balance(channels[0], 100)
        .await;
    tokio::time::sleep(tokio::time::Duration::from_secs(1)).await;

    let message = |rpc_reply| -> NetworkActorMessage {
        NetworkActorMessage::Command(NetworkActorCommand::SendPayment(
            SendPaymentCommand {
                target_pubkey: Some(target_pubkey.clone()),
                amount: Some(999),
                payment_hash: None,
                final_tlc_expiry_delta: None,
                tlc_expiry_limit: None,
                invoice: None,
                timeout: None,
                max_fee_amount: None,
                max_parts: None,
                keysend: Some(true),
                udt_type_script: None,
                allow_self_payment: false,
                dry_run: false,
            },
            rpc_reply,
        ))
    };

    // expect send payment to succeed
    let res = call!(source_node.network_actor, message).expect("source_node alive");
    assert!(res.is_ok());

    let payment_hash = res.unwrap().payment_hash;
    tokio::time::sleep(tokio::time::Duration::from_secs(2)).await;

    source_node
        .assert_payment_status(payment_hash, PaymentSessionStatus::Success, Some(1))
        .await;
}

#[tokio::test]
async fn test_send_payment_will_succeed_with_retry_in_middle_hops() {
    init_tracing();
    let _span = tracing::info_span!("node", node = "test").entered();
    // we have two chaneels between node_2 and node_3
    // the path finding will first try the channel with larger capacity,
    // but we manually set the to_local_amount to smaller value for testing
    // path finding will get the direct channel info with actual balance of channel,
    // so it will try the channel with smaller capacity and the payment will succeed
    let (nodes, channels) = create_n_nodes_with_index_and_amounts_with_established_channel(
        &[
            ((0, 1), (100000000000, 100000000000)),
            ((1, 2), (100000000000, 100000000000)),
            ((2, 3), (MIN_RESERVED_CKB + 2000, MIN_RESERVED_CKB + 1000)),
            ((2, 3), (MIN_RESERVED_CKB + 1005, MIN_RESERVED_CKB + 1000)),
        ],
        4,
        true,
    )
    .await;
    let [mut node_0, _node_1, mut node_2, node_3] = nodes.try_into().expect("4 nodes");
    let source_node = &mut node_0;
    let target_pubkey = node_3.pubkey.clone();

    // sleep for a while
    tokio::time::sleep(tokio::time::Duration::from_secs(1)).await;

    // manually update the channel's to_local_amount
    node_2.update_channel_local_balance(channels[2], 100).await;
    tokio::time::sleep(tokio::time::Duration::from_secs(1)).await;

    let message = |rpc_reply| -> NetworkActorMessage {
        NetworkActorMessage::Command(NetworkActorCommand::SendPayment(
            SendPaymentCommand {
                target_pubkey: Some(target_pubkey.clone()),
                amount: Some(999),
                payment_hash: None,
                final_tlc_expiry_delta: None,
                tlc_expiry_limit: None,
                invoice: None,
                timeout: None,
                max_fee_amount: None,
                max_parts: None,
                keysend: Some(true),
                udt_type_script: None,
                allow_self_payment: false,
                dry_run: false,
            },
            rpc_reply,
        ))
    };

    // expect send payment to succeed
    let res = call!(source_node.network_actor, message).expect("source_node alive");
    assert!(res.is_ok());

    let payment_hash = res.unwrap().payment_hash;
    tokio::time::sleep(tokio::time::Duration::from_secs(3)).await;

    source_node
        .assert_payment_status(payment_hash, PaymentSessionStatus::Success, Some(2))
        .await;
}

#[tokio::test]
async fn test_send_payment_will_fail_with_last_hop_info_in_add_tlc_peer() {
    init_tracing();
    let _span = tracing::info_span!("node", node = "test").entered();
    // we have two chaneels between node_2 and node_3
    // the path finding will first try the channel with larger capacity,
    // but we manually set the to_remote_amount for node_3 to a larger amount,
    // this will make node3 trigger error in add_tlc_peer and got an Musig2VerifyError(BadSignature)
    // the send_payment will failed with retry times of 1
    let (nodes, channels) = create_n_nodes_with_index_and_amounts_with_established_channel(
        &[
            ((0, 1), (100000000000, 100000000000)),
            ((1, 2), (100000000000, 100000000000)),
            ((2, 3), (MIN_RESERVED_CKB + 2000, MIN_RESERVED_CKB + 1000)),
            ((2, 3), (MIN_RESERVED_CKB + 1005, MIN_RESERVED_CKB + 1000)),
        ],
        4,
        true,
    )
    .await;
    let [mut node_0, _node_1, _node_2, mut node_3] = nodes.try_into().expect("4 nodes");
    let source_node = &mut node_0;
    let target_pubkey = node_3.pubkey.clone();

    // sleep for a while
    tokio::time::sleep(tokio::time::Duration::from_secs(1)).await;

    // manually update the channel's to_remote_amount
    node_3
        .update_channel_remote_balance(channels[2], 100000000)
        .await;
    tokio::time::sleep(tokio::time::Duration::from_secs(1)).await;

    let res = source_node
        .send_payment(SendPaymentCommand {
            target_pubkey: Some(target_pubkey.clone()),
            amount: Some(999),
            payment_hash: None,
            final_tlc_expiry_delta: None,
            tlc_expiry_limit: None,
            invoice: None,
            timeout: None,
            max_fee_amount: None,
            max_parts: None,
            keysend: Some(true),
            udt_type_script: None,
            allow_self_payment: false,
            dry_run: false,
        })
        .await;

    // expect send payment to failed
    assert!(res.is_ok());

    node_3
        .expect_event(|event| match event {
            NetworkServiceEvent::DebugEvent(DebugEvent::Common(error)) => {
                assert!(error.contains("Musig2VerifyError(BadSignature)"));
                true
            }
            _ => false,
        })
        .await;

    let payment_hash = res.unwrap().payment_hash;
    tokio::time::sleep(tokio::time::Duration::from_secs(1)).await;

    source_node
        .assert_payment_status(payment_hash, PaymentSessionStatus::Inflight, Some(1))
        .await;
}

#[tokio::test]
async fn test_send_payment_will_fail_with_invoice_not_generated_by_target() {
    init_tracing();
    let _span = tracing::info_span!("node", node = "test").entered();

    let (nodes, _channels) = create_n_nodes_with_index_and_amounts_with_established_channel(
        &[
            ((0, 1), (100000000000, 100000000000)),
            ((1, 2), (100000000000, 100000000000)),
            ((2, 3), (MIN_RESERVED_CKB + 2000, MIN_RESERVED_CKB + 1000)),
            ((2, 3), (MIN_RESERVED_CKB + 1005, MIN_RESERVED_CKB + 1000)),
        ],
        4,
        true,
    )
    .await;
    let [mut node_0, _node_1, _node_2, node_3] = nodes.try_into().expect("4 nodes");
    let source_node = &mut node_0;
    let target_pubkey = node_3.pubkey.clone();

    // sleep for a while
    tokio::time::sleep(tokio::time::Duration::from_secs(1)).await;

    let invoice = InvoiceBuilder::new(Currency::Fibd)
        .amount(Some(100))
        .payment_preimage(gen_rand_sha256_hash())
        .payee_pub_key(target_pubkey.into())
        .expiry_time(Duration::from_secs(100))
        .build()
        .expect("build invoice success")
        .to_string();

    let res = source_node
        .send_payment(SendPaymentCommand {
            target_pubkey: Some(target_pubkey.clone()),
            amount: Some(100),
            payment_hash: None,
            final_tlc_expiry_delta: None,
            tlc_expiry_limit: None,
            invoice: Some(invoice.clone()),
            timeout: None,
            max_fee_amount: None,
            max_parts: None,
            keysend: None,
            udt_type_script: None,
            allow_self_payment: false,
            dry_run: false,
        })
        .await;

    // expect send payment to succeed
    assert!(res.is_ok());

    let payment_hash = res.unwrap().payment_hash;
    tokio::time::sleep(tokio::time::Duration::from_secs(2)).await;

    source_node
        .assert_payment_status(payment_hash, PaymentSessionStatus::Failed, Some(1))
        .await;
}

#[tokio::test]
async fn test_send_payment_will_succeed_with_valid_invoice() {
    init_tracing();
    let _span = tracing::info_span!("node", node = "test").entered();

    let (nodes, channels) = create_n_nodes_with_index_and_amounts_with_established_channel(
        &[
            ((0, 1), (100000000000, 100000000000)),
            ((1, 2), (100000000000, 100000000000)),
            ((2, 3), (MIN_RESERVED_CKB + 2000, MIN_RESERVED_CKB + 1000)),
            ((2, 3), (MIN_RESERVED_CKB + 1005, MIN_RESERVED_CKB + 1000)),
        ],
        4,
        true,
    )
    .await;
    let [mut node_0, _node_1, _node_2, mut node_3] = nodes.try_into().expect("4 nodes");
    let source_node = &mut node_0;
    let target_pubkey = node_3.pubkey.clone();
    let old_amount = node_3.get_local_balance_from_channel(channels[2]);

    // sleep for a while
    tokio::time::sleep(tokio::time::Duration::from_secs(1)).await;

    let preimage = gen_rand_sha256_hash();
    let ckb_invoice = InvoiceBuilder::new(Currency::Fibd)
        .amount(Some(100))
        .payment_preimage(preimage.clone())
        .payee_pub_key(target_pubkey.into())
        .expiry_time(Duration::from_secs(100))
        .build()
        .expect("build invoice success");

    node_3.insert_invoice(ckb_invoice.clone(), Some(preimage));

    let res = source_node
        .send_payment(SendPaymentCommand {
            target_pubkey: Some(target_pubkey.clone()),
            amount: Some(100),
            payment_hash: None,
            final_tlc_expiry_delta: None,
            tlc_expiry_limit: None,
            invoice: Some(ckb_invoice.to_string()),
            timeout: None,
            max_fee_amount: None,
            max_parts: None,
            keysend: None,
            udt_type_script: None,
            allow_self_payment: false,
            dry_run: false,
        })
        .await;

    // expect send payment to succeed
    assert!(res.is_ok());

    let payment_hash = res.unwrap().payment_hash;
    tokio::time::sleep(tokio::time::Duration::from_secs(2)).await;

    source_node
        .assert_payment_status(payment_hash, PaymentSessionStatus::Success, Some(1))
        .await;

    let new_amount = node_3.get_local_balance_from_channel(channels[2]);
    assert_eq!(new_amount, old_amount + 100);
    assert_eq!(
        node_3.get_invoice_status(ckb_invoice.payment_hash()),
        Some(CkbInvoiceStatus::Paid)
    );
}

#[tokio::test]
async fn test_send_payment_will_fail_with_no_invoice_preimage() {
    init_tracing();
    let _span = tracing::info_span!("node", node = "test").entered();
    let (nodes, channels) = create_n_nodes_with_index_and_amounts_with_established_channel(
        &[
            ((0, 1), (100000000000, 100000000000)),
            ((1, 2), (100000000000, 100000000000)),
            ((2, 3), (MIN_RESERVED_CKB + 2000, MIN_RESERVED_CKB + 1000)),
            ((2, 3), (MIN_RESERVED_CKB + 1005, MIN_RESERVED_CKB + 1000)),
        ],
        4,
        true,
    )
    .await;
    let [mut node_0, _node_1, _node_2, mut node_3] = nodes.try_into().expect("4 nodes");
    let source_node = &mut node_0;
    let target_pubkey = node_3.pubkey.clone();
    let old_amount = node_3.get_local_balance_from_channel(channels[2]);

    // sleep for a while
    tokio::time::sleep(tokio::time::Duration::from_secs(1)).await;

    let preimage = gen_rand_sha256_hash();
    let ckb_invoice = InvoiceBuilder::new(Currency::Fibd)
        .amount(Some(100))
        .payment_preimage(preimage.clone())
        .payee_pub_key(target_pubkey.into())
        .expiry_time(Duration::from_secs(100))
        .build()
        .expect("build invoice success");

    // insert invoice without preimage
    node_3.insert_invoice(ckb_invoice.clone(), None);

    let res = source_node
        .send_payment(SendPaymentCommand {
            target_pubkey: Some(target_pubkey.clone()),
            amount: Some(100),
            payment_hash: None,
            final_tlc_expiry_delta: None,
            tlc_expiry_limit: None,
            invoice: Some(ckb_invoice.to_string()),
            timeout: None,
            max_fee_amount: None,
            max_parts: None,
            keysend: None,
            udt_type_script: None,
            allow_self_payment: false,
            dry_run: false,
        })
        .await;

    // expect send payment to failed because we can not find preimage
    assert!(res.is_ok());

    let payment_hash = res.unwrap().payment_hash;
    tokio::time::sleep(tokio::time::Duration::from_secs(2)).await;

    source_node
        .assert_payment_status(payment_hash, PaymentSessionStatus::Failed, Some(1))
        .await;

    let new_amount = node_3.get_local_balance_from_channel(channels[2]);
    assert_eq!(new_amount, old_amount);

    // we should never update the invoice status if there is an error
    assert_eq!(
        node_3.get_invoice_status(ckb_invoice.payment_hash()),
        Some(CkbInvoiceStatus::Open)
    );
}

#[tokio::test]
async fn test_send_payment_will_fail_with_cancelled_invoice() {
    init_tracing();
    let _span = tracing::info_span!("node", node = "test").entered();

    let (nodes, channels) = create_n_nodes_with_index_and_amounts_with_established_channel(
        &[
            ((0, 1), (100000000000, 100000000000)),
            ((1, 2), (100000000000, 100000000000)),
            ((2, 3), (MIN_RESERVED_CKB + 2000, MIN_RESERVED_CKB + 1000)),
            ((2, 3), (MIN_RESERVED_CKB + 1005, MIN_RESERVED_CKB + 1000)),
        ],
        4,
        true,
    )
    .await;
    let [mut node_0, _node_1, _node_2, mut node_3] = nodes.try_into().expect("4 nodes");
    let source_node = &mut node_0;
    let target_pubkey = node_3.pubkey.clone();
    let old_amount = node_3.get_local_balance_from_channel(channels[2]);

    // sleep for a while
    tokio::time::sleep(tokio::time::Duration::from_secs(1)).await;

    let preimage = gen_rand_sha256_hash();
    let ckb_invoice = InvoiceBuilder::new(Currency::Fibd)
        .amount(Some(100))
        .payment_preimage(preimage.clone())
        .payee_pub_key(target_pubkey.into())
        .expiry_time(Duration::from_secs(100))
        .build()
        .expect("build invoice success");

    node_3.insert_invoice(ckb_invoice.clone(), Some(preimage));
    node_3.cancel_invoice(ckb_invoice.payment_hash());
    // sleep for a while
    tokio::time::sleep(tokio::time::Duration::from_millis(100)).await;

    let res = source_node
        .send_payment(SendPaymentCommand {
            target_pubkey: Some(target_pubkey.clone()),
            amount: Some(100),
            payment_hash: None,
            final_tlc_expiry_delta: None,
            tlc_expiry_limit: None,
            invoice: Some(ckb_invoice.to_string()),
            timeout: None,
            max_fee_amount: None,
            max_parts: None,
            keysend: None,
            udt_type_script: None,
            allow_self_payment: false,
            dry_run: false,
        })
        .await;

    assert!(res.is_ok());
    let payment_hash = res.unwrap().payment_hash;
    tokio::time::sleep(tokio::time::Duration::from_secs(2)).await;

    source_node
        .assert_payment_status(payment_hash, PaymentSessionStatus::Failed, Some(1))
        .await;

    let new_amount = node_3.get_local_balance_from_channel(channels[2]);
    assert_eq!(new_amount, old_amount);
    assert_eq!(
        node_3.get_invoice_status(ckb_invoice.payment_hash()),
        Some(CkbInvoiceStatus::Cancelled)
    );
}

#[tokio::test]
async fn test_send_payment_will_succeed_with_large_tlc_expiry_limit() {
    init_tracing();
    let _span = tracing::info_span!("node", node = "test").entered();
    // from https://github.com/nervosnetwork/fiber/issues/367

    let (nodes, _channels) = create_n_nodes_with_index_and_amounts_with_established_channel(
        &[
            ((0, 1), (MIN_RESERVED_CKB + 2000, MIN_RESERVED_CKB + 1000)),
            ((1, 2), (100000000000, 100000000000)),
            ((2, 3), (100000000000, 100000000000)),
        ],
        4,
        true,
    )
    .await;
    let [mut node_0, _node_1, _node_2, node_3] = nodes.try_into().expect("4 nodes");
    let source_node = &mut node_0;
    let target_pubkey = node_3.pubkey.clone();

    // sleep for a while
    tokio::time::sleep(tokio::time::Duration::from_secs(1)).await;

    let expected_minimal_tlc_expiry_limit = (24 * 60 * 60 * 1000) * 3;

    let res = source_node
        .send_payment(SendPaymentCommand {
            target_pubkey: Some(target_pubkey.clone()),
            amount: Some(999),
            payment_hash: None,
            final_tlc_expiry_delta: None,
            tlc_expiry_limit: Some(expected_minimal_tlc_expiry_limit - 1),
            invoice: None,
            timeout: None,
            max_fee_amount: None,
            max_parts: None,
            keysend: Some(true),
            udt_type_script: None,
            allow_self_payment: false,
            dry_run: false,
        })
        .await;

    assert!(res.unwrap_err().contains("Failed to build route"));

    let res = source_node
        .send_payment(SendPaymentCommand {
            target_pubkey: Some(target_pubkey.clone()),
            amount: Some(999),
            payment_hash: None,
            final_tlc_expiry_delta: None,
            tlc_expiry_limit: Some(expected_minimal_tlc_expiry_limit),
            invoice: None,
            timeout: None,
            max_fee_amount: None,
            max_parts: None,
            keysend: Some(true),
            udt_type_script: None,
            allow_self_payment: false,
            dry_run: false,
        })
        .await;

    // expect send payment to succeed
    assert!(res.is_ok());
    let payment_hash = res.unwrap().payment_hash;
    tokio::time::sleep(tokio::time::Duration::from_secs(2)).await;

    source_node
        .assert_payment_status(payment_hash, PaymentSessionStatus::Success, Some(1))
        .await;
}<|MERGE_RESOLUTION|>--- conflicted
+++ resolved
@@ -1429,14 +1429,10 @@
     let res = res.unwrap();
     assert_eq!(res.status, PaymentSessionStatus::Inflight);
     assert!(res.fee > 0);
-<<<<<<< HEAD
-
-    // sleep for 5 seconds to make sure the payment is sent
-    tokio::time::sleep(tokio::time::Duration::from_millis(5000)).await;
-=======
+
     // sleep for 2 seconds to make sure the payment is sent
     tokio::time::sleep(tokio::time::Duration::from_millis(8000)).await;
->>>>>>> a6e8625e
+
     let message = |rpc_reply| -> NetworkActorMessage {
         NetworkActorMessage::Command(NetworkActorCommand::GetPayment(res.payment_hash, rpc_reply))
     };
