--- conflicted
+++ resolved
@@ -4362,12 +4362,22 @@
     let res = call!(source_node.network_actor, message).expect("source_node alive");
     assert!(res.is_ok());
     let payment_hash = res.unwrap().payment_hash;
-<<<<<<< HEAD
-    tokio::time::sleep(tokio::time::Duration::from_secs(4)).await;
-
-    source_node
-        .assert_payment_status(payment_hash, PaymentSessionStatus::Failed, Some(2))
-        .await;
+
+    tokio::time::sleep(tokio::time::Duration::from_secs(5)).await;
+
+    let message = |rpc_reply| -> NetworkActorMessage {
+        NetworkActorMessage::Command(NetworkActorCommand::GetPayment(payment_hash, rpc_reply))
+    };
+    let res = call!(source_node.network_actor, message)
+        .expect("node_a alive")
+        .unwrap();
+
+    assert_eq!(res.status, PaymentSessionStatus::Failed);
+    eprintln!("failed_error: {:?}", res);
+    // because there is only one path for the payment, the payment will fail in the second try
+    // this assertion make sure we didn't do meaningless retry
+    let payment_session = source_node.get_payment_session(payment_hash).unwrap();
+    assert_eq!(payment_session.retried_times, 2);
 }
 
 #[tokio::test]
@@ -4488,10 +4498,6 @@
     assert!(res.is_ok());
     let payment_hash = res.unwrap().payment_hash;
     tokio::time::sleep(tokio::time::Duration::from_secs(4)).await;
-=======
-    tokio::time::sleep(tokio::time::Duration::from_secs(5)).await;
->>>>>>> 85d7fbf5
-
     let message = |rpc_reply| -> NetworkActorMessage {
         NetworkActorMessage::Command(NetworkActorCommand::GetPayment(payment_hash, rpc_reply))
     };
