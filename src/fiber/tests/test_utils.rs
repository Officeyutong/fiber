use crate::ckb::tests::test_utils::get_tx_from_hash;
use crate::ckb::GetTxResponse;
use crate::fiber::channel::ChannelActorState;
use crate::fiber::channel::ChannelActorStateStore;
use crate::fiber::channel::ChannelCommand;
use crate::fiber::channel::ChannelCommandWithId;
use crate::fiber::channel::ReloadParams;
use crate::fiber::channel::UpdateCommand;
use crate::fiber::gossip::get_gossip_actor_name;
use crate::fiber::gossip::GossipActorMessage;
use crate::fiber::graph::NetworkGraphStateStore;
use crate::fiber::graph::PaymentSession;
use crate::fiber::graph::PaymentSessionStatus;
use crate::fiber::network::BuildRouterCommand;
use crate::fiber::network::GossipMessageWithPeerId;
use crate::fiber::network::NodeInfoResponse;
use crate::fiber::network::PaymentCustomRecords;
use crate::fiber::network::PaymentRouter;
use crate::fiber::network::SendPaymentCommand;
use crate::fiber::network::SendPaymentResponse;
use crate::fiber::types::EcdsaSignature;
use crate::fiber::types::GossipMessage;
use crate::fiber::types::Pubkey;
use crate::invoice::CkbInvoice;
use crate::invoice::CkbInvoiceStatus;
use crate::invoice::InvoiceStore;
use ckb_sdk::core::TransactionBuilder;
use ckb_types::{
    core::{tx_pool::TxStatus, TransactionView},
    packed::{OutPoint, Script},
};
use ractor::{call, Actor, ActorRef};
use rand::distributions::Alphanumeric;
use rand::rngs::OsRng;
use rand::Rng;
use secp256k1::{Message, Secp256k1};
use std::collections::HashMap;
use std::collections::HashSet;
use std::{
    env,
    ffi::OsStr,
    mem::ManuallyDrop,
    path::{Path, PathBuf},
    sync::Arc,
    time::Duration,
};
use tempfile::TempDir as OldTempDir;
use tentacle::{multiaddr::MultiAddr, secio::PeerId};
use tokio::sync::RwLock as TokioRwLock;
use tokio::{
    select,
    sync::{mpsc, OnceCell},
    time::sleep,
};

use crate::fiber::graph::ChannelInfo;
use crate::fiber::graph::NodeInfo;
use crate::fiber::network::{AcceptChannelCommand, OpenChannelCommand};
use crate::fiber::types::Privkey;
use crate::store::Store;
use crate::{
    actors::{RootActor, RootActorMessage},
    ckb::tests::test_utils::{submit_tx, trace_tx, MockChainActor},
    ckb::CkbChainMessage,
    fiber::graph::NetworkGraph,
    fiber::network::{
        NetworkActor, NetworkActorCommand, NetworkActorMessage, NetworkActorStartArguments,
    },
    fiber::types::Hash256,
    tasks::{new_tokio_cancellation_token, new_tokio_task_tracker},
    FiberConfig, NetworkServiceEvent,
};

static RETAIN_VAR: &str = "TEST_TEMP_RETAIN";
pub(crate) const MIN_RESERVED_CKB: u128 = 4200000000;
pub(crate) const HUGE_CKB_AMOUNT: u128 = MIN_RESERVED_CKB + 1000000000000_u128;

#[derive(Debug)]
pub struct TempDir(ManuallyDrop<OldTempDir>);

impl TempDir {
    pub fn new<S: AsRef<OsStr>>(prefix: S) -> Self {
        Self(ManuallyDrop::new(
            OldTempDir::with_prefix(prefix).expect("create temp directory"),
        ))
    }

    pub fn to_str(&self) -> &str {
        self.0.path().to_str().expect("path to str")
    }
}

impl AsRef<Path> for TempDir {
    fn as_ref(&self) -> &Path {
        self.0.path()
    }
}

impl Drop for TempDir {
    fn drop(&mut self) {
        let retain = env::var(RETAIN_VAR);
        if retain.is_ok() {
            println!(
                "Keeping temp directory {:?}, as environment variable {RETAIN_VAR} set",
                self.as_ref()
            );
        } else {
            println!(
                "Deleting temp directory {:?}. To keep this directory, set environment variable {RETAIN_VAR} to anything",
                self.as_ref()
            );
            unsafe {
                ManuallyDrop::drop(&mut self.0);
            }
        }
    }
}

pub fn init_tracing() {
    use std::sync::Once;

    static INIT: Once = Once::new();

    INIT.call_once(|| {
        tracing_subscriber::fmt()
            .with_env_filter(tracing_subscriber::EnvFilter::from_default_env())
            .pretty()
            .init();
    });
}

static ROOT_ACTOR: OnceCell<ActorRef<RootActorMessage>> = OnceCell::const_new();

pub async fn get_test_root_actor() -> ActorRef<RootActorMessage> {
    use futures::FutureExt;
    // Only one actor with the same name can be created.
    ROOT_ACTOR
        .get_or_init(|| {
            Actor::spawn(
                Some("test root actor".to_string()),
                RootActor {},
                (new_tokio_task_tracker(), new_tokio_cancellation_token()),
            )
            .map(|r| r.expect("start test root actor").0)
        })
        .await
        .clone()
}

pub fn get_fiber_config<P: AsRef<Path>>(base_dir: P, node_name: Option<&str>) -> FiberConfig {
    let base_dir = base_dir.as_ref();
    FiberConfig {
        announced_node_name: node_name
            .or(base_dir.file_name().unwrap().to_str())
            .map(Into::into),
        announce_listening_addr: Some(true),
        base_dir: Some(PathBuf::from(base_dir)),
        auto_accept_channel_ckb_funding_amount: Some(0), // Disable auto accept for unit tests
        announce_private_addr: Some(true),               // Announce private address for unit tests
        ..Default::default()
    }
}

// Mock function to create a dummy EcdsaSignature
pub fn mock_ecdsa_signature() -> EcdsaSignature {
    let secp = Secp256k1::new();
    let mut rng = OsRng;
    let (secret_key, _public_key) = secp.generate_keypair(&mut rng);
    let message = Message::from_digest_slice(&[0u8; 32]).expect("32 bytes");
    let signature = secp.sign_ecdsa(&message, &secret_key);
    EcdsaSignature(signature)
}

pub fn generate_store() -> (Store, TempDir) {
    let temp_dir = TempDir::new("test-fnn-node");
    let store = Store::new(temp_dir.as_ref());
    (store.expect("create store"), temp_dir)
}

#[derive(Debug)]
pub struct NetworkNode {
    /// The base directory of the node, will be deleted after this struct dropped.
    pub base_dir: Arc<TempDir>,
    pub node_name: Option<String>,
    pub store: Store,
    pub channels_tx_map: HashMap<Hash256, Hash256>,
    pub fiber_config: FiberConfig,
    pub listening_addrs: Vec<MultiAddr>,
    pub network_actor: ActorRef<NetworkActorMessage>,
    pub network_graph: Arc<TokioRwLock<NetworkGraph<Store>>>,
    pub chain_actor: ActorRef<CkbChainMessage>,
    pub gossip_actor: ActorRef<GossipActorMessage>,
    pub private_key: Privkey,
    pub peer_id: PeerId,
    pub event_emitter: mpsc::Receiver<NetworkServiceEvent>,
    pub pubkey: Pubkey,
    pub unexpected_events: Arc<TokioRwLock<HashSet<String>>>,
    pub triggered_unexpected_events: Arc<TokioRwLock<Vec<String>>>,
}

pub struct NetworkNodeConfig {
    base_dir: Arc<TempDir>,
    node_name: Option<String>,
    store: Store,
    fiber_config: FiberConfig,
}

impl NetworkNodeConfig {
    pub fn builder() -> NetworkNodeConfigBuilder {
        NetworkNodeConfigBuilder::new()
    }
}

pub struct NetworkNodeConfigBuilder {
    base_dir: Option<Arc<TempDir>>,
    node_name: Option<String>,
    // We may generate a FiberConfig based on the base_dir and node_name,
    // but allow user to override it.
    #[allow(clippy::type_complexity)]
    fiber_config_updater: Option<Box<dyn FnOnce(&mut FiberConfig) + 'static>>,
}

impl Default for NetworkNodeConfigBuilder {
    fn default() -> Self {
        Self::new()
    }
}

impl NetworkNodeConfigBuilder {
    pub fn new() -> Self {
        Self {
            base_dir: None,
            node_name: None,
            fiber_config_updater: None,
        }
    }

    pub fn base_dir(mut self, base_dir: Arc<TempDir>) -> Self {
        self.base_dir = Some(base_dir);
        self
    }

    pub fn base_dir_prefix(self, prefix: &str) -> Self {
        self.base_dir(Arc::new(TempDir::new(prefix)))
    }

    pub fn node_name(mut self, node_name: Option<String>) -> Self {
        self.node_name = node_name;
        self
    }

    pub fn fiber_config_updater(
        mut self,
        updater: impl FnOnce(&mut FiberConfig) + 'static,
    ) -> Self {
        self.fiber_config_updater = Some(Box::new(updater));
        self
    }

    pub fn build(self) -> NetworkNodeConfig {
        let base_dir = self
            .base_dir
            .clone()
            .unwrap_or_else(|| Arc::new(TempDir::new("test-fnn-node")));
        let node_name = self.node_name.clone();

        // generate a random string as db name to avoid conflict
        // when build multiple nodes in the same NetworkNodeConfig
        let rand_name: String = rand::thread_rng()
            .sample_iter(&Alphanumeric)
            .take(5)
            .map(char::from)
            .collect();
        let rand_db_dir = Path::new(base_dir.to_str()).join(rand_name);
        let store = Store::new(rand_db_dir).expect("create store");
        let fiber_config = get_fiber_config(base_dir.as_ref(), node_name.as_deref());
        let mut config = NetworkNodeConfig {
            base_dir,
            node_name,
            store,
            fiber_config,
        };
        if let Some(updater) = self.fiber_config_updater {
            updater(&mut config.fiber_config);
        }
        config
    }
}

#[allow(clippy::too_many_arguments)]
pub(crate) async fn establish_channel_between_nodes(
    node_a: &mut NetworkNode,
    node_b: &mut NetworkNode,
    public: bool,
    node_a_funding_amount: u128,
    node_b_funding_amount: u128,
    a_max_tlc_number_in_flight: Option<u64>,
    a_max_tlc_value_in_flight: Option<u128>,
    a_tlc_expiry_delta: Option<u64>,
    a_tlc_min_value: Option<u128>,
    a_tlc_fee_proportional_millionths: Option<u128>,
    b_max_tlc_number_in_flight: Option<u64>,
    b_max_tlc_value_in_flight: Option<u128>,
    b_tlc_expiry_delta: Option<u64>,
    b_tlc_min_value: Option<u128>,
    b_tlc_fee_proportional_millionths: Option<u128>,
) -> (Hash256, Hash256) {
    let message = |rpc_reply| {
        NetworkActorMessage::Command(NetworkActorCommand::OpenChannel(
            OpenChannelCommand {
                peer_id: node_b.peer_id.clone(),
                public,
                shutdown_script: None,
                funding_amount: node_a_funding_amount,
                funding_udt_type_script: None,
                commitment_fee_rate: None,
                commitment_delay_epoch: None,
                funding_fee_rate: None,
                tlc_expiry_delta: a_tlc_expiry_delta,
                tlc_min_value: a_tlc_min_value,
                tlc_fee_proportional_millionths: a_tlc_fee_proportional_millionths,
                max_tlc_number_in_flight: a_max_tlc_number_in_flight,
                max_tlc_value_in_flight: a_max_tlc_value_in_flight,
            },
            rpc_reply,
        ))
    };
    let open_channel_result = call!(node_a.network_actor, message)
        .expect("node_a alive")
        .expect("open channel success");

    node_b
        .expect_event(|event| match event {
            NetworkServiceEvent::ChannelPendingToBeAccepted(peer_id, channel_id) => {
                println!("A channel ({:?}) to {:?} create", &channel_id, peer_id);
                assert_eq!(peer_id, &node_a.peer_id);
                true
            }
            _ => false,
        })
        .await;
    let message = |rpc_reply| {
        NetworkActorMessage::Command(NetworkActorCommand::AcceptChannel(
            AcceptChannelCommand {
                temp_channel_id: open_channel_result.channel_id,
                funding_amount: node_b_funding_amount,
                shutdown_script: None,
                max_tlc_number_in_flight: b_max_tlc_number_in_flight,
                max_tlc_value_in_flight: b_max_tlc_value_in_flight,
                min_tlc_value: b_tlc_min_value,
                tlc_fee_proportional_millionths: b_tlc_fee_proportional_millionths,
                tlc_expiry_delta: b_tlc_expiry_delta,
            },
            rpc_reply,
        ))
    };
    let accept_channel_result = call!(node_b.network_actor, message)
        .expect("node_b alive")
        .expect("accept channel success");
    let new_channel_id = accept_channel_result.new_channel_id;

    let funding_tx_outpoint = node_a
        .expect_to_process_event(|event| match event {
            NetworkServiceEvent::ChannelReady(peer_id, channel_id, funding_tx_outpoint) => {
                println!(
                    "A channel ({:?}) to {:?} is now ready",
                    &channel_id, &peer_id
                );
                assert_eq!(peer_id, &node_b.peer_id);
                assert_eq!(channel_id, &new_channel_id);
                Some(funding_tx_outpoint.clone())
            }
            _ => None,
        })
        .await;

    node_b
        .expect_event(|event| match event {
            NetworkServiceEvent::ChannelReady(peer_id, channel_id, _funding_tx_hash) => {
                println!(
                    "A channel ({:?}) to {:?} is now ready",
                    &channel_id, &peer_id
                );
                assert_eq!(peer_id, &node_a.peer_id);
                assert_eq!(channel_id, &new_channel_id);
                true
            }
            _ => false,
        })
        .await;

    let funding_tx_hash = funding_tx_outpoint.tx_hash().into();
    node_a.add_channel_tx(new_channel_id, funding_tx_hash);
    node_b.add_channel_tx(new_channel_id, funding_tx_hash);

    (new_channel_id, funding_tx_hash)
}

pub(crate) async fn create_nodes_with_established_channel(
    node_a_funding_amount: u128,
    node_b_funding_amount: u128,
    public: bool,
) -> (NetworkNode, NetworkNode, Hash256) {
    let [mut node_a, mut node_b] = NetworkNode::new_n_interconnected_nodes().await;

    let (channel_id, _funding_tx_hash) = establish_channel_between_nodes(
        &mut node_a,
        &mut node_b,
        public,
        node_a_funding_amount,
        node_b_funding_amount,
        None,
        None,
        None,
        None,
        None,
        None,
        None,
        None,
        None,
        None,
    )
    .await;

    (node_a, node_b, channel_id)
}

pub(crate) async fn create_3_nodes_with_established_channel(
    (channel_1_amount_a, channel_1_amount_b): (u128, u128),
    (channel_2_amount_b, channel_2_amount_c): (u128, u128),
    public: bool,
) -> (NetworkNode, NetworkNode, NetworkNode, Hash256, Hash256) {
    let (nodes, channels) = create_n_nodes_with_established_channel(
        &[
            (channel_1_amount_a, channel_1_amount_b),
            (channel_2_amount_b, channel_2_amount_c),
        ],
        3,
        public,
    )
    .await;
    let [node_a, node_b, node_c] = nodes.try_into().expect("3 nodes");
    (node_a, node_b, node_c, channels[0], channels[1])
}

// make a network like A -> B -> C -> D
pub(crate) async fn create_n_nodes_with_established_channel(
    amounts: &[(u128, u128)],
    n: usize,
    public: bool,
) -> (Vec<NetworkNode>, Vec<Hash256>) {
    assert!(n >= 2);
    assert_eq!(amounts.len(), n - 1);

    let nodes_index_map: Vec<((usize, usize), (u128, u128))> = (0..n - 1)
        .map(|i| ((i, i + 1), (amounts[i].0, amounts[i].1)))
        .collect();

    create_n_nodes_and_channels_with_index_amounts(&nodes_index_map, n, public).await
}

#[allow(clippy::type_complexity)]
pub(crate) async fn create_n_nodes_and_channels_with_index_amounts(
    amounts: &[((usize, usize), (u128, u128))],
    n: usize,
    public: bool,
) -> (Vec<NetworkNode>, Vec<Hash256>) {
    assert!(n >= 2);
    let mut nodes = NetworkNode::new_interconnected_nodes(n).await;
    let mut channels = vec![];

    for &((i, j), (node_a_amount, node_b_amount)) in amounts.iter() {
        let (channel_id, funding_tx) = {
            let (node_a, node_b) = {
                // avoid borrow nodes as mutable more than once
                assert_ne!(i, j);
                if i < j {
                    let (left, right) = nodes.split_at_mut(i + 1);
                    (&mut left[i], &mut right[j - i - 1])
                } else {
                    let (left, right) = nodes.split_at_mut(j + 1);
                    (&mut right[i - j - 1], &mut left[j])
                }
            };
            let (channel_id, funding_tx_hash) = establish_channel_between_nodes(
                node_a,
                node_b,
                public,
                node_a_amount,
                node_b_amount,
                None,
                None,
                None,
                None,
                None,
                None,
                None,
                None,
                None,
                None,
            )
            .await;
            let funding_tx = node_a
                .get_transaction_view_from_hash(funding_tx_hash)
                .await
                .expect("get funding tx");

            (channel_id, funding_tx)
        };
        channels.push(channel_id);
        // all the other nodes submit_tx
        for node in nodes.iter_mut() {
            let res = node.submit_tx(funding_tx.clone()).await;
            node.add_channel_tx(channel_id, funding_tx.hash().into());
            assert!(matches!(res, TxStatus::Committed(..)));
        }
    }
    // sleep for a while to make sure network graph is updated
    for _ in 0..50 {
        tokio::time::sleep(tokio::time::Duration::from_millis(500)).await;
        if nodes[0].get_network_graph_channels().await.len() >= amounts.len() {
            break;
        }
    }
    let graph_channels = nodes[0].get_network_graph_channels().await;
    if graph_channels.len() < amounts.len() {
        use tracing::error;
        error!(
            "failed to sync all graph channels, expect {} got {}",
            amounts.len(),
            graph_channels.len()
        );
        for (i, chan) in graph_channels.into_iter().enumerate() {
            error!(">>> channel {}: {:?}", i, chan);
        }
    }
    (nodes, channels)
}

impl NetworkNode {
    pub async fn new() -> Self {
        Self::new_with_node_name_opt(None).await
    }

    pub fn get_private_key(&self) -> &Privkey {
        &self.private_key
    }

    pub fn get_public_key(&self) -> Pubkey {
        self.private_key.pubkey()
    }

    pub fn get_peer_id(&self) -> PeerId {
        self.private_key.pubkey().tentacle_peer_id()
    }

    pub fn get_node_address(&self) -> &MultiAddr {
        &self.listening_addrs[0]
    }

    pub fn get_local_balance_from_channel(&self, channel_id: Hash256) -> u128 {
        self.store
            .get_channel_actor_state(&channel_id)
            .expect("get channel")
            .to_local_amount
    }

    pub fn get_remote_balance_from_channel(&self, channel_id: Hash256) -> u128 {
        self.store
            .get_channel_actor_state(&channel_id)
            .expect("get channel")
            .to_remote_amount
    }

    pub fn get_channel_actor_state(&self, channel_id: Hash256) -> ChannelActorState {
        self.store
            .get_channel_actor_state(&channel_id)
            .expect("get channel")
    }

    pub fn insert_invoice(&mut self, invoice: CkbInvoice, preimage: Option<Hash256>) {
        self.store
            .insert_invoice(invoice, preimage)
            .expect("insert success");
    }

    pub fn get_invoice_status(&mut self, payment_hash: &Hash256) -> Option<CkbInvoiceStatus> {
        self.store.get_invoice_status(payment_hash)
    }

    pub fn cancel_invoice(&mut self, payment_hash: &Hash256) {
        self.store
            .update_invoice_status(payment_hash, CkbInvoiceStatus::Cancelled)
            .expect("cancel success");
    }

    pub async fn send_payment(
        &self,
        command: SendPaymentCommand,
    ) -> Result<SendPaymentResponse, String> {
        let message = |rpc_reply| -> NetworkActorMessage {
            NetworkActorMessage::Command(NetworkActorCommand::SendPayment(command, rpc_reply))
        };

        let res = call!(self.network_actor, message).expect("source_node alive");
        eprintln!("result: {:?}", res);
        res
    }

<<<<<<< HEAD
    pub async fn build_router(&self, command: BuildRouterCommand) -> Result<PaymentRouter, String> {
        let message = |rpc_reply| -> NetworkActorMessage {
            NetworkActorMessage::Command(NetworkActorCommand::BuildPaymentRouter(
                command, rpc_reply,
            ))
        };

        let res = call!(self.network_actor, message).expect("source_node alive");
        eprintln!("result: {:?}", res);
        res
=======
    pub async fn send_shutdown(
        &self,
        channel_id: Hash256,
        force: bool,
    ) -> std::result::Result<(), String> {
        use crate::fiber::channel::ShutdownCommand;
        use ckb_types::core::FeeRate;
        let message = |rpc_reply| -> NetworkActorMessage {
            NetworkActorMessage::Command(NetworkActorCommand::ControlFiberChannel(
                ChannelCommandWithId {
                    channel_id,
                    command: ChannelCommand::Shutdown(
                        ShutdownCommand {
                            close_script: Script::default(),
                            fee_rate: FeeRate::from_u64(1000000000),
                            force,
                        },
                        rpc_reply,
                    ),
                },
            ))
        };

        call!(self.network_actor, message).expect("source_node alive")
    }

    pub async fn send_channel_shutdown_tx_confirmed_event(
        &self,
        peer_id: PeerId,
        channel_id: Hash256,
        force: bool,
    ) {
        use crate::fiber::NetworkActorEvent::ClosingTransactionConfirmed;

        let tx_hash = TransactionBuilder::default().build().hash();
        let event = ClosingTransactionConfirmed(peer_id, channel_id, tx_hash, force);
        self.network_actor
            .send_message(NetworkActorMessage::Event(event))
            .expect("network actor alive");
>>>>>>> 939c07ac
    }

    pub async fn send_payment_keysend(
        &self,
        recipient: &NetworkNode,
        amount: u128,
        dry_run: bool,
    ) -> std::result::Result<SendPaymentResponse, String> {
        self.send_payment(SendPaymentCommand {
            target_pubkey: Some(recipient.pubkey),
            amount: Some(amount),
            keysend: Some(true),
            allow_self_payment: false,
            dry_run,
            ..Default::default()
        })
        .await
    }

    pub async fn send_payment_keysend_to_self(
        &self,
        amount: u128,
        dry_run: bool,
    ) -> std::result::Result<SendPaymentResponse, String> {
        let pubkey = self.pubkey;
        self.send_payment(SendPaymentCommand {
            target_pubkey: Some(pubkey),
            amount: Some(amount),
            keysend: Some(true),
            allow_self_payment: true,
            dry_run,
            ..Default::default()
        })
        .await
    }

    pub async fn assert_payment_status(
        &self,
        payment_hash: Hash256,
        expected_status: PaymentSessionStatus,
        expected_retried: Option<u32>,
    ) {
        let status = self.get_payment_status(payment_hash).await;
        assert_eq!(status, expected_status);

        if let Some(expected_retried) = expected_retried {
            let payment_session = self.get_payment_session(payment_hash).unwrap();
            assert_eq!(payment_session.retried_times, expected_retried);
        }
    }

    pub async fn get_payment_status(&self, payment_hash: Hash256) -> PaymentSessionStatus {
        self.get_payment_result(payment_hash).await.status
    }

    pub async fn get_payment_result(&self, payment_hash: Hash256) -> SendPaymentResponse {
        let message = |rpc_reply| -> NetworkActorMessage {
            NetworkActorMessage::Command(NetworkActorCommand::GetPayment(payment_hash, rpc_reply))
        };
        call!(self.network_actor, message)
            .expect("node_a alive")
            .unwrap()
    }

    pub async fn expect_payment_used_channel(&self, payment_hash: Hash256, channel_id: Hash256) {
        let payment_result = self.get_payment_result(payment_hash).await;
        self.expect_router_used_channel(&payment_result, channel_id)
            .await;
    }

    pub async fn expect_router_used_channel(
        &self,
        payment_result: &SendPaymentResponse,
        channel_id: Hash256,
    ) {
        let used_channels = payment_result
            .router
            .nodes
            .iter()
            .map(|r| r.channel_outpoint.clone())
            .collect::<Vec<_>>();
        let funding_tx = self
            .get_channel_funding_tx(&channel_id)
            .expect("funding tx");
        let channel_outpoint = OutPoint::new(funding_tx.into(), 0);
        assert!(used_channels.contains(&channel_outpoint));
    }

    pub async fn wait_until_success(&self, payment_hash: Hash256) {
        loop {
            assert!(self.get_triggered_unexpected_events().await.is_empty());
            let status = self.get_payment_status(payment_hash).await;
            if status == PaymentSessionStatus::Success {
                eprintln!("Payment success: {:?}\n\n", payment_hash);
                break;
            } else if status == PaymentSessionStatus::Failed {
                eprintln!("Payment failed: {:?}\n\n", payment_hash);
                // report error
                assert_eq!(status, PaymentSessionStatus::Success);
            }
            tokio::time::sleep(Duration::from_millis(500)).await;
        }
    }

    pub async fn wait_until_failed(&self, payment_hash: Hash256) {
        loop {
            assert!(self.get_triggered_unexpected_events().await.is_empty());
            let status = self.get_payment_status(payment_hash).await;
            if status == PaymentSessionStatus::Failed {
                eprintln!("Payment failed: {:?}\n\n", payment_hash);
                break;
            } else if status == PaymentSessionStatus::Success {
                eprintln!("Payment success: {:?}\n\n", payment_hash);
                // report error
                assert_eq!(status, PaymentSessionStatus::Failed);
            }
            tokio::time::sleep(Duration::from_millis(500)).await;
        }
    }

    pub async fn node_info(&self) -> NodeInfoResponse {
        let message =
            |rpc_reply| NetworkActorMessage::Command(NetworkActorCommand::NodeInfo((), rpc_reply));
        eprintln!("query node_info ...");

        call!(self.network_actor, message)
            .expect("node_a alive")
            .unwrap()
    }

    pub async fn update_channel_actor_state(
        &self,
        state: ChannelActorState,
        reload_params: Option<ReloadParams>,
    ) {
        let channel_id = state.id;
        self.store.insert_channel_actor_state(state);
        self.network_actor
            .send_message(NetworkActorMessage::Command(
                NetworkActorCommand::ControlFiberChannel(ChannelCommandWithId {
                    channel_id,
                    command: ChannelCommand::ReloadState(reload_params.unwrap_or_default()),
                }),
            ))
            .expect("network actor is live");
        tokio::time::sleep(Duration::from_millis(200)).await;
    }

    pub async fn update_channel_local_balance(
        &self,
        channel_id: Hash256,
        new_to_local_amount: u128,
    ) {
        let mut channel_actor_state = self.get_channel_actor_state(channel_id);
        channel_actor_state.to_local_amount = new_to_local_amount;
        self.update_channel_actor_state(channel_actor_state, None)
            .await;
    }

    pub async fn update_channel_remote_balance(
        &self,
        channel_id: Hash256,
        new_to_remote_amount: u128,
    ) {
        let mut channel_actor_state = self.get_channel_actor_state(channel_id);
        channel_actor_state.to_remote_amount = new_to_remote_amount;
        self.update_channel_actor_state(channel_actor_state, None)
            .await;
    }

    pub async fn disable_channel(&mut self, channel_id: Hash256) {
        let mut channel_actor_state = self.get_channel_actor_state(channel_id);
        channel_actor_state.local_tlc_info.enabled = false;
        self.update_channel_actor_state(channel_actor_state, None)
            .await;
    }

    pub async fn disable_channel_stealthy(&self, channel_id: Hash256) {
        let mut channel_actor_state = self.get_channel_actor_state(channel_id);
        channel_actor_state.local_tlc_info.enabled = false;
        self.update_channel_actor_state(
            channel_actor_state,
            Some(ReloadParams {
                notify_changes: false,
            }),
        )
        .await;
    }

    pub async fn update_channel_with_command(&self, channel_id: Hash256, command: UpdateCommand) {
        let message = |rpc_reply| -> NetworkActorMessage {
            NetworkActorMessage::Command(NetworkActorCommand::ControlFiberChannel(
                ChannelCommandWithId {
                    channel_id,
                    command: ChannelCommand::Update(command, rpc_reply),
                },
            ))
        };
        call!(self.network_actor, message)
            .expect("node_a alive")
            .expect("update channel success");
    }

    pub fn get_payment_session(&self, payment_hash: Hash256) -> Option<PaymentSession> {
        self.store.get_payment_session(payment_hash)
    }

    pub fn get_payment_custom_records(
        &self,
        payment_hash: &Hash256,
    ) -> Option<PaymentCustomRecords> {
        self.store.get_payment_custom_records(payment_hash)
    }

    pub async fn new_with_node_name(node_name: &str) -> Self {
        let config = NetworkNodeConfigBuilder::new()
            .node_name(Some(node_name.to_string()))
            .build();
        Self::new_with_config(config).await
    }

    pub async fn new_with_node_name_opt(node_name: Option<String>) -> Self {
        let config = NetworkNodeConfigBuilder::new().node_name(node_name).build();
        Self::new_with_config(config).await
    }

    pub async fn new_with_config(config: NetworkNodeConfig) -> Self {
        let NetworkNodeConfig {
            base_dir,
            node_name,
            store,
            fiber_config,
        } = config;

        let _span = tracing::info_span!("NetworkNode", node_name = &node_name).entered();

        let root = get_test_root_actor().await;
        let (event_sender, mut event_receiver) = mpsc::channel(10000);

        let chain_actor = Actor::spawn_linked(None, MockChainActor::new(), (), root.get_cell())
            .await
            .expect("start mock chain actor")
            .0;

        let secret_key: Privkey = fiber_config
            .read_or_generate_secret_key()
            .expect("must generate key")
            .into();
        let public_key = secret_key.pubkey();

        let network_graph = Arc::new(TokioRwLock::new(NetworkGraph::new(
            store.clone(),
            public_key,
            true,
        )));

        let network_actor = Actor::spawn_linked(
            Some(format!("network actor at {}", base_dir.to_str())),
            NetworkActor::new(
                event_sender,
                chain_actor.clone(),
                store.clone(),
                network_graph.clone(),
            ),
            NetworkActorStartArguments {
                config: fiber_config.clone(),
                tracker: new_tokio_task_tracker(),
                channel_subscribers: Default::default(),
                default_shutdown_script: Default::default(),
            },
            root.get_cell(),
        )
        .await
        .expect("start network actor")
        .0;

        #[allow(clippy::never_loop)]
        let (peer_id, _listening_addr, announced_addrs) = loop {
            select! {
                Some(NetworkServiceEvent::NetworkStarted(peer_id, listening_addr, announced_addrs)) = event_receiver.recv() => {
                    break (peer_id, listening_addr, announced_addrs);
                }
                _ = sleep(Duration::from_secs(5)) => {
                    panic!("Failed to start network actor");
                }
            }
        };

        let mut unexpected_events: HashSet<String> = HashSet::new();

        // Some usual unexpected events that we want to not happened
        // use `assert!(node.get_triggered_unexpected_events().await.is_empty())` to check it
        let default_unexpected_events = vec![
            "Musig2VerifyError",
            "Musig2RoundFinalizeError",
            "InvalidOnionError",
        ];
        for event in default_unexpected_events {
            unexpected_events.insert(event.to_string());
        }

        let unexpected_events = Arc::new(TokioRwLock::new(unexpected_events));
        let triggered_unexpected_events = Arc::new(TokioRwLock::new(Vec::<String>::new()));
        let (self_event_sender, self_event_receiver) = mpsc::channel(10000);
        let unexpected_events_clone = unexpected_events.clone();
        let triggered_unexpected_events_clone = triggered_unexpected_events.clone();
        // spawn a new thread to collect all the events from event_receiver
        tokio::spawn(async move {
            while let Some(event) = event_receiver.recv().await {
                self_event_sender
                    .send(event.clone())
                    .await
                    .expect("send event");
                let unexpected_events = unexpected_events_clone.read().await;
                let event_content = format!("{:?}", event);
                for unexpected_event in unexpected_events.iter() {
                    if event_content.contains(unexpected_event) {
                        triggered_unexpected_events_clone
                            .write()
                            .await
                            .push(unexpected_event.clone());
                    }
                }
            }
        });

        println!(
            "Network node started for peer_id {:?} in directory {:?}",
            &peer_id,
            base_dir.as_ref()
        );

        let gossip_actor = ractor::registry::where_is(get_gossip_actor_name(&peer_id))
            .expect("gossip actor should have been started")
            .into();

        Self {
            base_dir,
            node_name,
            store,
            fiber_config,
            channels_tx_map: Default::default(),
            listening_addrs: announced_addrs,
            network_actor,
            network_graph,
            chain_actor,
            gossip_actor,
            private_key: secret_key,
            peer_id,
            event_emitter: self_event_receiver,
            pubkey: public_key,
            unexpected_events,
            triggered_unexpected_events,
        }
    }

    pub fn get_node_config(&self) -> NetworkNodeConfig {
        NetworkNodeConfig {
            base_dir: self.base_dir.clone(),
            node_name: self.node_name.clone(),
            store: self.store.clone(),
            fiber_config: self.fiber_config.clone(),
        }
    }

    pub async fn add_unexpected_events(&self, events: Vec<String>) {
        let mut unexpected_events = self.unexpected_events.write().await;
        for event in events {
            unexpected_events.insert(event);
        }
    }

    pub async fn get_triggered_unexpected_events(&self) -> Vec<String> {
        self.triggered_unexpected_events.read().await.clone()
    }

    pub async fn get_network_channels(&self) -> Vec<ChannelInfo> {
        self.network_graph
            .read()
            .await
            .get_channels_with_params(1000, None)
    }

    pub async fn get_network_nodes(&self) -> Vec<NodeInfo> {
        self.network_graph
            .read()
            .await
            .get_nodes_with_params(1000, None)
    }

    pub async fn start(&mut self) {
        let config = self.get_node_config();
        let new = Self::new_with_config(config).await;
        *self = new;
    }

    pub async fn stop(&mut self) {
        self.network_actor
            .stop(Some("stopping actor on request".to_string()));
        let my_peer_id = self.peer_id.clone();
        self.expect_event(
            |event| matches!(event, NetworkServiceEvent::NetworkStopped(id) if id == &my_peer_id),
        )
        .await;
    }

    pub async fn restart(&mut self) {
        self.stop().await;
        // Tentacle shutdown may require some time to propagate to other nodes.
        // If we start the node immediately, other nodes may deem our new connection
        // as a duplicate connection and report RepeatedConnection error.
        // And we will receive `ProtocolSelectError` error from tentacle.
        tokio::time::sleep(tokio::time::Duration::from_secs(1)).await;
        tracing::debug!("Node stopped, restarting");
        self.start().await;
    }

    pub async fn new_n_interconnected_nodes<const N: usize>() -> [Self; N] {
        let nodes = Self::new_interconnected_nodes(N).await;
        match nodes.try_into() {
            Ok(nodes) => nodes,
            Err(_) => unreachable!(),
        }
    }

    pub async fn new_interconnected_nodes(n: usize) -> Vec<Self> {
        let mut nodes: Vec<NetworkNode> = Vec::with_capacity(n);
        for i in 0..n {
            let new = Self::new_with_config(
                NetworkNodeConfigBuilder::new()
                    .node_name(Some(format!("node-{}", i)))
                    .base_dir_prefix(&format!("test-fnn-node-{}-", i))
                    .build(),
            )
            .await;
            for node in nodes.iter_mut() {
                node.connect_to(&new).await;
            }
            nodes.push(new);
        }
        #[allow(clippy::useless_conversion)]
        match nodes.try_into() {
            Ok(nodes) => nodes,
            Err(_) => unreachable!(),
        }
    }

    pub async fn new_2_nodes_with_established_channel(
        node_a_funding_amount: u128,
        node_b_funding_amount: u128,
        public: bool,
    ) -> (NetworkNode, NetworkNode, Hash256, TransactionView) {
        let [mut node_a, mut node_b] = NetworkNode::new_n_interconnected_nodes().await;

        let (channel_id, funding_tx_hash) = establish_channel_between_nodes(
            &mut node_a,
            &mut node_b,
            public,
            node_a_funding_amount,
            node_b_funding_amount,
            None,
            None,
            None,
            None,
            None,
            None,
            None,
            None,
            None,
            None,
        )
        .await;
        let funding_tx = node_a
            .get_transaction_view_from_hash(funding_tx_hash)
            .await
            .expect("get funding tx");

        (node_a, node_b, channel_id, funding_tx)
    }

    // Create n nodes and connect them. The config_gen function
    // (function that creates a NetworkNodeConfig from an index)
    // will be called to generate the config for each node.
    pub async fn new_n_interconnected_nodes_with_config(
        n: usize,
        config_gen: impl Fn(usize) -> NetworkNodeConfig,
    ) -> Vec<Self> {
        let mut nodes: Vec<NetworkNode> = Vec::with_capacity(n);
        for i in 0..n {
            let new = Self::new_with_config(config_gen(i)).await;
            for node in nodes.iter_mut() {
                node.connect_to(&new).await;
            }
            nodes.push(new);
        }
        nodes
    }

    pub async fn connect_to_nonblocking(&mut self, other: &Self) {
        let peer_addr = other.listening_addrs[0].clone();
        println!(
            "Trying to connect to {:?} from {:?}",
            other.listening_addrs, &self.listening_addrs
        );

        self.network_actor
            .send_message(NetworkActorMessage::new_command(
                NetworkActorCommand::ConnectPeer(peer_addr.clone()),
            ))
            .expect("self alive");
    }

    pub async fn connect_to(&mut self, other: &Self) {
        self.connect_to_nonblocking(other).await;
        let peer_id = &other.peer_id;
        self.expect_event(
            |event| matches!(event, NetworkServiceEvent::PeerConnected(id, _addr) if id == peer_id),
        )
        .await;
    }

    pub async fn expect_to_process_event<F, T>(&mut self, event_processor: F) -> T
    where
        F: Fn(&NetworkServiceEvent) -> Option<T>,
    {
        loop {
            select! {
                event = self.event_emitter.recv() => {
                    match event {
                        None => panic!("Event emitter unexpectedly stopped"),
                        Some(event) => {
                            println!("Received event when waiting for specific event: {:?}", &event);
                            if let Some(r) = event_processor(&event) {
                                println!("Event ({:?}) matching filter received, exiting waiting for event loop", &event);
                                return r;
                            }
                        }
                    }
                }
                _ = sleep(Duration::from_secs(5)) => {
                    panic!("Waiting for event timeout");
                }
            }
        }
    }

    pub async fn expect_event<F>(&mut self, event_filter: F)
    where
        F: Fn(&NetworkServiceEvent) -> bool,
    {
        self.expect_to_process_event(|event| if event_filter(event) { Some(()) } else { None })
            .await;
    }

    pub async fn submit_tx(&self, tx: TransactionView) -> TxStatus {
        submit_tx(self.chain_actor.clone(), tx).await
    }

    pub fn add_channel_tx(&mut self, channel_id: Hash256, tx_hash: Hash256) {
        self.channels_tx_map.insert(channel_id, tx_hash);
    }

    pub fn get_channel_funding_tx(&self, channel_id: &Hash256) -> Option<Hash256> {
        self.channels_tx_map.get(channel_id).cloned()
    }

    pub async fn trace_tx(&mut self, tx_hash: Hash256) -> TxStatus {
        trace_tx(self.chain_actor.clone(), tx_hash).await
    }

    pub async fn get_tx_from_hash(
        &mut self,
        tx_hash: Hash256,
    ) -> Result<GetTxResponse, anyhow::Error> {
        get_tx_from_hash(self.chain_actor.clone(), tx_hash)
            .await
            .map_err(Into::into)
    }

    pub async fn get_transaction_view_from_hash(
        &mut self,
        tx_hash: Hash256,
    ) -> Option<TransactionView> {
        self.get_tx_from_hash(tx_hash)
            .await
            .ok()
            .and_then(|response| response.transaction)
    }

    pub fn get_network_graph(&self) -> &Arc<TokioRwLock<NetworkGraph<Store>>> {
        &self.network_graph
    }

    pub async fn with_network_graph<F, T>(&self, f: F) -> T
    where
        F: FnOnce(&NetworkGraph<Store>) -> T,
    {
        let graph = self.get_network_graph().read().await;
        f(&graph)
    }

    pub async fn with_network_graph_mut<F, T>(&self, f: F) -> T
    where
        F: FnOnce(&mut NetworkGraph<Store>) -> T,
    {
        let mut graph = self.get_network_graph().write().await;
        f(&mut graph)
    }

    pub async fn get_network_graph_nodes(&self) -> Vec<NodeInfo> {
        self.with_network_graph(|graph| graph.nodes().cloned().collect())
            .await
    }

    pub async fn get_network_graph_node(&self, pubkey: &Pubkey) -> Option<NodeInfo> {
        self.with_network_graph(|graph| graph.get_node(pubkey).cloned())
            .await
    }

    pub async fn get_network_graph_channels(&self) -> Vec<ChannelInfo> {
        self.with_network_graph(|graph| graph.channels().cloned().collect())
            .await
    }

    pub async fn get_network_graph_channel(&self, channel_id: &OutPoint) -> Option<ChannelInfo> {
        self.with_network_graph(|graph| {
            tracing::debug!("Getting channel info for {:?}", channel_id);
            tracing::debug!("Channels: {:?}", graph.channels().collect::<Vec<_>>());
            graph.get_channel(channel_id).cloned()
        })
        .await
    }

    pub fn send_message_to_gossip_actor(&self, message: GossipActorMessage) {
        self.gossip_actor
            .send_message(message)
            .expect("send message to gossip actor");
    }

    pub fn mock_received_gossip_message_from_peer(&self, peer_id: PeerId, message: GossipMessage) {
        self.send_message_to_gossip_actor(GossipActorMessage::GossipMessageReceived(
            GossipMessageWithPeerId { peer_id, message },
        ));
    }

    pub fn get_store(&self) -> &Store {
        &self.store
    }
}

#[tokio::test]
async fn test_connect_to_other_node() {
    let mut node_a = NetworkNode::new().await;
    let node_b = NetworkNode::new().await;
    node_a.connect_to(&node_b).await;
}

#[tokio::test]
async fn test_restart_network_node() {
    let mut node = NetworkNode::new().await;
    node.restart().await;
}<|MERGE_RESOLUTION|>--- conflicted
+++ resolved
@@ -607,7 +607,6 @@
         res
     }
 
-<<<<<<< HEAD
     pub async fn build_router(&self, command: BuildRouterCommand) -> Result<PaymentRouter, String> {
         let message = |rpc_reply| -> NetworkActorMessage {
             NetworkActorMessage::Command(NetworkActorCommand::BuildPaymentRouter(
@@ -618,7 +617,8 @@
         let res = call!(self.network_actor, message).expect("source_node alive");
         eprintln!("result: {:?}", res);
         res
-=======
+    }
+
     pub async fn send_shutdown(
         &self,
         channel_id: Hash256,
@@ -658,7 +658,6 @@
         self.network_actor
             .send_message(NetworkActorMessage::Event(event))
             .expect("network actor alive");
->>>>>>> 939c07ac
     }
 
     pub async fn send_payment_keysend(
