use crate::fiber::channel::ChannelActorState;
use crate::fiber::channel::ChannelActorStateStore;
use crate::fiber::channel::ChannelCommand;
use crate::fiber::channel::ChannelCommandWithId;
use crate::fiber::channel::ReloadParams;
use crate::fiber::channel::UpdateCommand;
use crate::fiber::graph::NetworkGraphStateStore;
use crate::fiber::graph::PaymentSession;
use crate::fiber::graph::PaymentSessionStatus;
use crate::fiber::network::NodeInfoResponse;
use crate::fiber::network::SendPaymentCommand;
use crate::fiber::network::SendPaymentResponse;
use crate::fiber::types::EcdsaSignature;
use crate::fiber::types::Pubkey;
use crate::invoice::CkbInvoice;
use crate::invoice::CkbInvoiceStatus;
use crate::invoice::InvoiceStore;
use ckb_jsonrpc_types::Status;
use ckb_types::packed::OutPoint;
use ckb_types::{core::TransactionView, packed::Byte32};
use ractor::{call, Actor, ActorRef};
use rand::rngs::OsRng;
use secp256k1::{Message, Secp256k1};
use std::collections::HashMap;
use std::collections::HashSet;
use std::{
    env,
    ffi::OsStr,
    mem::ManuallyDrop,
    path::{Path, PathBuf},
    sync::Arc,
    time::Duration,
};
use tempfile::TempDir as OldTempDir;
use tentacle::{multiaddr::MultiAddr, secio::PeerId};
use tokio::sync::RwLock as TokioRwLock;
use tokio::{
    select,
    sync::{mpsc, OnceCell},
    time::sleep,
};

use crate::fiber::graph::ChannelInfo;
use crate::fiber::graph::NodeInfo;
use crate::fiber::network::{AcceptChannelCommand, OpenChannelCommand};
use crate::fiber::types::Privkey;
use crate::store::Store;
use crate::{
    actors::{RootActor, RootActorMessage},
    ckb::tests::test_utils::{
        get_tx_from_hash, submit_tx, trace_tx, trace_tx_hash, MockChainActor,
    },
    ckb::CkbChainMessage,
    fiber::graph::NetworkGraph,
    fiber::network::{
        NetworkActor, NetworkActorCommand, NetworkActorMessage, NetworkActorStartArguments,
    },
    fiber::types::Hash256,
    tasks::{new_tokio_cancellation_token, new_tokio_task_tracker},
    FiberConfig, NetworkServiceEvent,
};

static RETAIN_VAR: &str = "TEST_TEMP_RETAIN";
pub(crate) const MIN_RESERVED_CKB: u128 = 4200000000;
pub(crate) const HUGE_CKB_AMOUNT: u128 = MIN_RESERVED_CKB + 1000000000000_u128;

#[derive(Debug)]
pub struct TempDir(ManuallyDrop<OldTempDir>);

impl TempDir {
    pub fn new<S: AsRef<OsStr>>(prefix: S) -> Self {
        Self(ManuallyDrop::new(
            OldTempDir::with_prefix(prefix).expect("create temp directory"),
        ))
    }

    pub fn to_str(&self) -> &str {
        self.0.path().to_str().expect("path to str")
    }
}

impl AsRef<Path> for TempDir {
    fn as_ref(&self) -> &Path {
        self.0.path()
    }
}

impl Drop for TempDir {
    fn drop(&mut self) {
        let retain = env::var(RETAIN_VAR);
        if retain.is_ok() {
            println!(
                "Keeping temp directory {:?}, as environment variable {RETAIN_VAR} set",
                self.as_ref()
            );
        } else {
            println!(
                "Deleting temp directory {:?}. To keep this directory, set environment variable {RETAIN_VAR} to anything",
                self.as_ref()
            );
            unsafe {
                ManuallyDrop::drop(&mut self.0);
            }
        }
    }
}

pub fn init_tracing() {
    use std::sync::Once;

    static INIT: Once = Once::new();

    INIT.call_once(|| {
        tracing_subscriber::fmt()
            .with_env_filter(tracing_subscriber::EnvFilter::from_default_env())
            .pretty()
            .init();
    });
}

static ROOT_ACTOR: OnceCell<ActorRef<RootActorMessage>> = OnceCell::const_new();

pub async fn get_test_root_actor() -> ActorRef<RootActorMessage> {
    use futures::FutureExt;
    // Only one actor with the same name can be created.
    ROOT_ACTOR
        .get_or_init(|| {
            Actor::spawn(
                Some("test root actor".to_string()),
                RootActor {},
                (new_tokio_task_tracker(), new_tokio_cancellation_token()),
            )
            .map(|r| r.expect("start test root actor").0)
        })
        .await
        .clone()
}

pub fn get_fiber_config<P: AsRef<Path>>(base_dir: P, node_name: Option<&str>) -> FiberConfig {
    let base_dir = base_dir.as_ref();
    FiberConfig {
        announced_node_name: node_name
            .or(base_dir.file_name().unwrap().to_str())
            .map(Into::into),
        announce_listening_addr: Some(true),
        base_dir: Some(PathBuf::from(base_dir)),
        // This config is needed for the timely processing of gossip messages.
        // Without this, some tests may fail due to the delay in processing gossip messages.
        gossip_network_maintenance_interval_ms: Some(50),
        // This config is needed for the timely processing of gossip messages.
        // Without this, some tests may fail due to the delay in processing gossip messages.
        gossip_store_maintenance_interval_ms: Some(50),
        auto_accept_channel_ckb_funding_amount: Some(0), // Disable auto accept for unit tests
        announce_private_addr: Some(true),               // Announce private address for unit tests
        ..Default::default()
    }
}

// Mock function to create a dummy EcdsaSignature
pub fn mock_ecdsa_signature() -> EcdsaSignature {
    let secp = Secp256k1::new();
    let mut rng = OsRng;
    let (secret_key, _public_key) = secp.generate_keypair(&mut rng);
    let message = Message::from_digest_slice(&[0u8; 32]).expect("32 bytes");
    let signature = secp.sign_ecdsa(&message, &secret_key);
    EcdsaSignature(signature)
}

pub fn generate_store() -> Store {
    let temp_dir = TempDir::new("test-fnn-node");
    let store = Store::new(temp_dir.as_ref());
    store.expect("create store")
}

#[derive(Debug)]
pub struct NetworkNode {
    /// The base directory of the node, will be deleted after this struct dropped.
    pub base_dir: Arc<TempDir>,
    pub node_name: Option<String>,
    pub store: Store,
    pub channels_tx_map: HashMap<Hash256, Hash256>,
    pub fiber_config: FiberConfig,
    pub listening_addrs: Vec<MultiAddr>,
    pub network_actor: ActorRef<NetworkActorMessage>,
    pub network_graph: Arc<TokioRwLock<NetworkGraph<Store>>>,
    pub chain_actor: ActorRef<CkbChainMessage>,
    pub private_key: Privkey,
    pub peer_id: PeerId,
    pub event_emitter: mpsc::Receiver<NetworkServiceEvent>,
    pub pubkey: Pubkey,
    pub unexpected_events: Arc<TokioRwLock<HashSet<String>>>,
    pub triggered_unexpected_events: Arc<TokioRwLock<Vec<String>>>,
}

pub struct NetworkNodeConfig {
    base_dir: Arc<TempDir>,
    node_name: Option<String>,
    store: Store,
    fiber_config: FiberConfig,
}

impl NetworkNodeConfig {
    pub fn builder() -> NetworkNodeConfigBuilder {
        NetworkNodeConfigBuilder::new()
    }
}

pub struct NetworkNodeConfigBuilder {
    base_dir: Option<Arc<TempDir>>,
    node_name: Option<String>,
    // We may generate a FiberConfig based on the base_dir and node_name,
    // but allow user to override it.
    #[allow(clippy::type_complexity)]
    fiber_config_updater: Option<Box<dyn FnOnce(&mut FiberConfig) + 'static>>,
}

impl Default for NetworkNodeConfigBuilder {
    fn default() -> Self {
        Self::new()
    }
}

impl NetworkNodeConfigBuilder {
    pub fn new() -> Self {
        Self {
            base_dir: None,
            node_name: None,
            fiber_config_updater: None,
        }
    }

    pub fn base_dir(mut self, base_dir: Arc<TempDir>) -> Self {
        self.base_dir = Some(base_dir);
        self
    }

    pub fn base_dir_prefix(self, prefix: &str) -> Self {
        self.base_dir(Arc::new(TempDir::new(prefix)))
    }

    pub fn node_name(mut self, node_name: Option<String>) -> Self {
        self.node_name = node_name;
        self
    }

    pub fn fiber_config_updater(
        mut self,
        updater: impl FnOnce(&mut FiberConfig) + 'static,
    ) -> Self {
        self.fiber_config_updater = Some(Box::new(updater));
        self
    }

    pub fn build(self) -> NetworkNodeConfig {
        let base_dir = self
            .base_dir
            .clone()
            .unwrap_or_else(|| Arc::new(TempDir::new("test-fnn-node")));
        let node_name = self.node_name.clone();
        let store = generate_store();
        let fiber_config = get_fiber_config(base_dir.as_ref(), node_name.as_deref());
        let mut config = NetworkNodeConfig {
            base_dir,
            node_name,
            store,
            fiber_config,
        };
        if let Some(updater) = self.fiber_config_updater {
            updater(&mut config.fiber_config);
        }
        config
    }
}

#[allow(clippy::too_many_arguments)]
pub(crate) async fn establish_channel_between_nodes(
    node_a: &mut NetworkNode,
    node_b: &mut NetworkNode,
    public: bool,
    node_a_funding_amount: u128,
    node_b_funding_amount: u128,
    a_max_tlc_number_in_flight: Option<u64>,
    a_max_tlc_value_in_flight: Option<u128>,
    a_tlc_expiry_delta: Option<u64>,
    a_tlc_min_value: Option<u128>,
    a_tlc_fee_proportional_millionths: Option<u128>,
    b_max_tlc_number_in_flight: Option<u64>,
    b_max_tlc_value_in_flight: Option<u128>,
    b_tlc_expiry_delta: Option<u64>,
    b_tlc_min_value: Option<u128>,
    b_tlc_fee_proportional_millionths: Option<u128>,
) -> (Hash256, TransactionView) {
    let message = |rpc_reply| {
        NetworkActorMessage::Command(NetworkActorCommand::OpenChannel(
            OpenChannelCommand {
                peer_id: node_b.peer_id.clone(),
                public,
                shutdown_script: None,
                funding_amount: node_a_funding_amount,
                funding_udt_type_script: None,
                commitment_fee_rate: None,
                commitment_delay_epoch: None,
                funding_fee_rate: None,
                tlc_expiry_delta: a_tlc_expiry_delta,
                tlc_min_value: a_tlc_min_value,
                tlc_fee_proportional_millionths: a_tlc_fee_proportional_millionths,
                max_tlc_number_in_flight: a_max_tlc_number_in_flight,
                max_tlc_value_in_flight: a_max_tlc_value_in_flight,
            },
            rpc_reply,
        ))
    };
    let open_channel_result = call!(node_a.network_actor, message)
        .expect("node_a alive")
        .expect("open channel success");

    node_b
        .expect_event(|event| match event {
            NetworkServiceEvent::ChannelPendingToBeAccepted(peer_id, channel_id) => {
                println!("A channel ({:?}) to {:?} create", &channel_id, peer_id);
                assert_eq!(peer_id, &node_a.peer_id);
                true
            }
            _ => false,
        })
        .await;
    let message = |rpc_reply| {
        NetworkActorMessage::Command(NetworkActorCommand::AcceptChannel(
            AcceptChannelCommand {
                temp_channel_id: open_channel_result.channel_id,
                funding_amount: node_b_funding_amount,
                shutdown_script: None,
                max_tlc_number_in_flight: b_max_tlc_number_in_flight,
                max_tlc_value_in_flight: b_max_tlc_value_in_flight,
                min_tlc_value: b_tlc_min_value,
                tlc_fee_proportional_millionths: b_tlc_fee_proportional_millionths,
                tlc_expiry_delta: b_tlc_expiry_delta,
            },
            rpc_reply,
        ))
    };
    let accept_channel_result = call!(node_b.network_actor, message)
        .expect("node_b alive")
        .expect("accept channel success");
    let new_channel_id = accept_channel_result.new_channel_id;

    let funding_tx_outpoint = node_a
        .expect_to_process_event(|event| match event {
            NetworkServiceEvent::ChannelReady(peer_id, channel_id, funding_tx_outpoint) => {
                println!(
                    "A channel ({:?}) to {:?} is now ready",
                    &channel_id, &peer_id
                );
                assert_eq!(peer_id, &node_b.peer_id);
                assert_eq!(channel_id, &new_channel_id);
                Some(funding_tx_outpoint.clone())
            }
            _ => None,
        })
        .await;

    node_b
        .expect_event(|event| match event {
            NetworkServiceEvent::ChannelReady(peer_id, channel_id, _funding_tx_hash) => {
                println!(
                    "A channel ({:?}) to {:?} is now ready",
                    &channel_id, &peer_id
                );
                assert_eq!(peer_id, &node_a.peer_id);
                assert_eq!(channel_id, &new_channel_id);
                true
            }
            _ => false,
        })
        .await;

    let funding_tx = node_a
        .get_tx_from_hash(funding_tx_outpoint.tx_hash())
        .await
        .expect("tx found");

    node_a.add_channel_tx(new_channel_id, funding_tx.clone());
    node_b.add_channel_tx(new_channel_id, funding_tx.clone());

    (new_channel_id, funding_tx)
}

pub(crate) async fn create_nodes_with_established_channel(
    node_a_funding_amount: u128,
    node_b_funding_amount: u128,
    public: bool,
) -> (NetworkNode, NetworkNode, Hash256) {
    let [mut node_a, mut node_b] = NetworkNode::new_n_interconnected_nodes().await;

    let (channel_id, _funding_tx) = establish_channel_between_nodes(
        &mut node_a,
        &mut node_b,
        public,
        node_a_funding_amount,
        node_b_funding_amount,
        None,
        None,
        None,
        None,
        None,
        None,
        None,
        None,
        None,
        None,
    )
    .await;

    (node_a, node_b, channel_id)
}

pub(crate) async fn create_3_nodes_with_established_channel(
    (channel_1_amount_a, channel_1_amount_b): (u128, u128),
    (channel_2_amount_b, channel_2_amount_c): (u128, u128),
    public: bool,
) -> (NetworkNode, NetworkNode, NetworkNode, Hash256, Hash256) {
    let (nodes, channels) = create_n_nodes_with_established_channel(
        &[
            (channel_1_amount_a, channel_1_amount_b),
            (channel_2_amount_b, channel_2_amount_c),
        ],
        3,
        public,
    )
    .await;
    let [node_a, node_b, node_c] = nodes.try_into().expect("3 nodes");
    (node_a, node_b, node_c, channels[0], channels[1])
}

// make a network like A -> B -> C -> D
pub(crate) async fn create_n_nodes_with_established_channel(
    amounts: &[(u128, u128)],
    n: usize,
    public: bool,
) -> (Vec<NetworkNode>, Vec<Hash256>) {
    assert!(n >= 2);
    assert_eq!(amounts.len(), n - 1);

    let nodes_index_map: Vec<((usize, usize), (u128, u128))> = (0..n - 1)
        .map(|i| ((i, i + 1), (amounts[i].0, amounts[i].1)))
        .collect();

    create_n_nodes_with_index_and_amounts_with_established_channel(&nodes_index_map, n, public)
        .await
}

#[allow(clippy::type_complexity)]
pub(crate) async fn create_n_nodes_with_index_and_amounts_with_established_channel(
    amounts: &[((usize, usize), (u128, u128))],
    n: usize,
    public: bool,
) -> (Vec<NetworkNode>, Vec<Hash256>) {
    assert!(n >= 2);
    let mut nodes = NetworkNode::new_interconnected_nodes(n).await;
    let mut channels = vec![];

    for &((i, j), (node_a_amount, node_b_amount)) in amounts.iter() {
        let (channel_id, funding_tx) = {
            let (node_a, node_b) = {
                // avoid borrow nodes as mutbale more than once
                assert_ne!(i, j);
                if i < j {
                    let (left, right) = nodes.split_at_mut(i + 1);
                    (&mut left[i], &mut right[j - i - 1])
                } else {
                    let (left, right) = nodes.split_at_mut(j + 1);
                    (&mut right[i - j - 1], &mut left[j])
                }
            };
            establish_channel_between_nodes(
                node_a,
                node_b,
                public,
                node_a_amount,
                node_b_amount,
                None,
                None,
                None,
                None,
                None,
                None,
                None,
                None,
                None,
                None,
            )
            .await
        };
        channels.push(channel_id);
        // all the other nodes submit_tx
        for node in nodes.iter_mut() {
            let res = node.submit_tx(funding_tx.clone()).await;
            node.add_channel_tx(channel_id, funding_tx.clone());
            assert_eq!(res, Status::Committed);
        }
    }
    // sleep for a while to make sure network graph is updated
    tokio::time::sleep(tokio::time::Duration::from_millis(1000)).await;
    (nodes, channels)
}

impl NetworkNode {
    pub async fn new() -> Self {
        Self::new_with_node_name_opt(None).await
    }

    pub fn get_private_key(&self) -> &Privkey {
        &self.private_key
    }

    pub fn get_public_key(&self) -> Pubkey {
        self.private_key.pubkey()
    }

    pub fn get_peer_id(&self) -> PeerId {
        self.private_key.pubkey().tentacle_peer_id()
    }

    pub fn get_node_address(&self) -> &MultiAddr {
        &self.listening_addrs[0]
    }

    pub fn get_local_balance_from_channel(&self, channel_id: Hash256) -> u128 {
        self.store
            .get_channel_actor_state(&channel_id)
            .expect("get channel")
            .to_local_amount
    }

    pub fn get_remote_balance_from_channel(&self, channel_id: Hash256) -> u128 {
        self.store
            .get_channel_actor_state(&channel_id)
            .expect("get channel")
            .to_remote_amount
    }

    pub fn get_channel_actor_state(&self, channel_id: Hash256) -> ChannelActorState {
        self.store
            .get_channel_actor_state(&channel_id)
            .expect("get channel")
    }

    pub fn insert_invoice(&mut self, invoice: CkbInvoice, preimage: Option<Hash256>) {
        self.store
            .insert_invoice(invoice, preimage)
            .expect("insert success");
    }

    pub fn get_invoice_status(&mut self, payment_hash: &Hash256) -> Option<CkbInvoiceStatus> {
        self.store.get_invoice_status(payment_hash)
    }

    pub fn cancel_invoice(&mut self, payment_hash: &Hash256) {
        self.store
            .update_invoice_status(payment_hash, CkbInvoiceStatus::Cancelled)
            .expect("cancell success");
    }

    pub async fn send_payment(
        &self,
        command: SendPaymentCommand,
    ) -> std::result::Result<SendPaymentResponse, String> {
        let message = |rpc_reply| -> NetworkActorMessage {
            NetworkActorMessage::Command(NetworkActorCommand::SendPayment(command, rpc_reply))
        };

        let res = call!(self.network_actor, message).expect("source_node alive");
        eprintln!("result: {:?}", res);
        res
    }

    pub async fn send_payment_keysend(
        &self,
        recipient: &NetworkNode,
        amount: u128,
        dry_run: bool,
    ) -> std::result::Result<SendPaymentResponse, String> {
        self.send_payment(SendPaymentCommand {
            target_pubkey: Some(recipient.pubkey),
            amount: Some(amount),
            payment_hash: None,
            final_tlc_expiry_delta: None,
            tlc_expiry_limit: None,
            invoice: None,
            timeout: None,
            max_fee_amount: None,
            max_parts: None,
            keysend: Some(true),
            udt_type_script: None,
            allow_self_payment: false,
            dry_run,
            hop_hints: None,
        })
        .await
    }

    pub async fn send_payment_keysend_to_self(
        &self,
        amount: u128,
        dry_run: bool,
    ) -> std::result::Result<SendPaymentResponse, String> {
        let pubkey = self.pubkey;
        self.send_payment(SendPaymentCommand {
            target_pubkey: Some(pubkey),
            amount: Some(amount),
            payment_hash: None,
            final_tlc_expiry_delta: None,
            tlc_expiry_limit: None,
            invoice: None,
            timeout: None,
            max_fee_amount: None,
            max_parts: None,
            keysend: Some(true),
            udt_type_script: None,
            allow_self_payment: true,
            dry_run,
            hop_hints: None,
        })
        .await
    }

    pub async fn assert_payment_status(
        &self,
        payment_hash: Hash256,
        expected_status: PaymentSessionStatus,
        expected_retried: Option<u32>,
    ) {
        let status = self.get_payment_status(payment_hash).await;
        assert_eq!(status, expected_status);

        if let Some(expected_retried) = expected_retried {
            let payment_session = self.get_payment_session(payment_hash).unwrap();
            assert_eq!(payment_session.retried_times, expected_retried);
        }
    }

    pub async fn get_payment_status(&self, payment_hash: Hash256) -> PaymentSessionStatus {
        self.get_payment_result(payment_hash).await.status
    }

    pub async fn get_payment_result(&self, payment_hash: Hash256) -> SendPaymentResponse {
        let message = |rpc_reply| -> NetworkActorMessage {
            NetworkActorMessage::Command(NetworkActorCommand::GetPayment(payment_hash, rpc_reply))
        };
        call!(self.network_actor, message)
            .expect("node_a alive")
            .unwrap()
    }

    pub async fn expect_payment_used_channel(&self, payment_hash: Hash256, channel_id: Hash256) {
        let payment_result = self.get_payment_result(payment_hash).await;
        self.expect_router_used_channel(&payment_result, channel_id)
            .await;
    }

    pub async fn expect_router_used_channel(
        &self,
        payment_result: &SendPaymentResponse,
        channel_id: Hash256,
    ) {
        let used_channes = payment_result
            .router
            .nodes
            .iter()
            .map(|r| r.channel_outpoint.clone())
            .collect::<Vec<_>>();
        let funding_tx = self
            .get_channel_funding_tx(&channel_id)
            .expect("funding tx");
        let channel_outpoint = OutPoint::new(funding_tx.into(), 0);
        assert!(used_channes.contains(&channel_outpoint));
    }

    pub async fn wait_until_success(&self, payment_hash: Hash256) {
        loop {
            assert!(self.get_triggered_unexpected_events().await.is_empty());
            let status = self.get_payment_status(payment_hash).await;
            if status == PaymentSessionStatus::Success {
                eprintln!("Payment success: {:?}\n\n", payment_hash);
                break;
            } else if status == PaymentSessionStatus::Failed {
                eprintln!("Payment failed: {:?}\n\n", payment_hash);
                // report error
                assert_eq!(status, PaymentSessionStatus::Success);
            }
            tokio::time::sleep(Duration::from_millis(500)).await;
        }
    }

    pub async fn wait_until_failed(&self, payment_hash: Hash256) {
        loop {
            assert!(self.get_triggered_unexpected_events().await.is_empty());
            let status = self.get_payment_status(payment_hash).await;
            if status == PaymentSessionStatus::Failed {
                eprintln!("Payment failed: {:?}\n\n", payment_hash);
                break;
            } else if status == PaymentSessionStatus::Success {
                eprintln!("Payment success: {:?}\n\n", payment_hash);
                // report error
                assert_eq!(status, PaymentSessionStatus::Failed);
            }
            tokio::time::sleep(Duration::from_millis(500)).await;
        }
    }

    pub async fn node_info(&self) -> NodeInfoResponse {
        let message =
            |rpc_reply| NetworkActorMessage::Command(NetworkActorCommand::NodeInfo((), rpc_reply));
        eprintln!("query node_info ...");

        call!(self.network_actor, message)
            .expect("node_a alive")
            .unwrap()
    }

    pub async fn update_channel_actor_state(
        &mut self,
        state: ChannelActorState,
        reload_params: Option<ReloadParams>,
    ) {
        let channel_id = state.id;
        self.store.insert_channel_actor_state(state);
        self.network_actor
            .send_message(NetworkActorMessage::Command(
                NetworkActorCommand::ControlFiberChannel(ChannelCommandWithId {
                    channel_id,
                    command: ChannelCommand::ReloadState(reload_params.unwrap_or_default()),
                }),
            ))
            .expect("network actor is live");
        tokio::time::sleep(Duration::from_millis(200)).await;
    }

    pub async fn update_channel_local_balance(
        &mut self,
        channel_id: Hash256,
        new_to_local_amount: u128,
    ) {
        let mut channel_actor_state = self.get_channel_actor_state(channel_id);
        channel_actor_state.to_local_amount = new_to_local_amount;
        self.update_channel_actor_state(channel_actor_state, None)
            .await;
    }

    pub async fn update_channel_remote_balance(
        &mut self,
        channel_id: Hash256,
        new_to_remote_amount: u128,
    ) {
        let mut channel_actor_state = self.get_channel_actor_state(channel_id);
        channel_actor_state.to_remote_amount = new_to_remote_amount;
        self.update_channel_actor_state(channel_actor_state, None)
            .await;
    }

    pub async fn disable_channel(&mut self, channel_id: Hash256) {
        let mut channel_actor_state = self.get_channel_actor_state(channel_id);
        channel_actor_state.local_tlc_info.enabled = false;
        self.update_channel_actor_state(channel_actor_state, None)
            .await;
    }

    pub async fn disable_channel_stealthy(&mut self, channel_id: Hash256) {
        let mut channel_actor_state = self.get_channel_actor_state(channel_id);
        channel_actor_state.local_tlc_info.enabled = false;
        self.update_channel_actor_state(
            channel_actor_state,
            Some(ReloadParams {
                notify_changes: false,
            }),
        )
        .await;
    }

    pub async fn update_channel_with_command(
        &mut self,
        channel_id: Hash256,
        command: UpdateCommand,
    ) {
        let message = |rpc_reply| -> NetworkActorMessage {
            NetworkActorMessage::Command(NetworkActorCommand::ControlFiberChannel(
                ChannelCommandWithId {
                    channel_id,
                    command: ChannelCommand::Update(command, rpc_reply),
                },
            ))
        };
        call!(self.network_actor, message)
            .expect("node_a alive")
            .expect("update channel success");
    }

    pub fn get_payment_session(&self, payment_hash: Hash256) -> Option<PaymentSession> {
        self.store.get_payment_session(payment_hash)
    }

    pub async fn new_with_node_name(node_name: &str) -> Self {
        let config = NetworkNodeConfigBuilder::new()
            .node_name(Some(node_name.to_string()))
            .build();
        Self::new_with_config(config).await
    }

    pub async fn new_with_node_name_opt(node_name: Option<String>) -> Self {
        let config = NetworkNodeConfigBuilder::new().node_name(node_name).build();
        Self::new_with_config(config).await
    }

    pub async fn new_with_config(config: NetworkNodeConfig) -> Self {
        let NetworkNodeConfig {
            base_dir,
            node_name,
            store,
            fiber_config,
        } = config;

        let _span = tracing::info_span!("NetworkNode", node_name = &node_name).entered();

        let root = get_test_root_actor().await;
        let (event_sender, mut event_receiver) = mpsc::channel(10000);

        let chain_actor = Actor::spawn_linked(None, MockChainActor::new(), (), root.get_cell())
            .await
            .expect("start mock chain actor")
            .0;

        let secret_key: Privkey = fiber_config
            .read_or_generate_secret_key()
            .expect("must generate key")
            .into();
        let public_key = secret_key.pubkey();

        let network_graph = Arc::new(TokioRwLock::new(NetworkGraph::new(
            store.clone(),
            public_key,
            true,
        )));

        let network_actor = Actor::spawn_linked(
            Some(format!("network actor at {}", base_dir.to_str())),
            NetworkActor::new(
                event_sender,
                chain_actor.clone(),
                store.clone(),
                network_graph.clone(),
            ),
            NetworkActorStartArguments {
                config: fiber_config.clone(),
                tracker: new_tokio_task_tracker(),
                channel_subscribers: Default::default(),
                default_shutdown_script: Default::default(),
            },
            root.get_cell(),
        )
        .await
        .expect("start network actor")
        .0;

        #[allow(clippy::never_loop)]
        let (peer_id, _listening_addr, announced_addrs) = loop {
            select! {
                Some(NetworkServiceEvent::NetworkStarted(peer_id, listening_addr, announced_addrs)) = event_receiver.recv() => {
                    break (peer_id, listening_addr, announced_addrs);
                }
                _ = sleep(Duration::from_secs(5)) => {
                    panic!("Failed to start network actor");
                }
            }
        };

        let mut unexpected_events: HashSet<String> = HashSet::new();

        // Some usual unexpected events that we want to not happended
        // use `assert!(node.get_triggered_unexpected_events().await.is_empty())` to check it
        let default_unexpected_events = vec![
            "Musig2VerifyError",
            "Musig2RoundFinalizeError",
            "InvalidOnionError",
        ];
        for event in default_unexpected_events {
            unexpected_events.insert(event.to_string());
        }

        let unexpected_events = Arc::new(TokioRwLock::new(unexpected_events));
        let triggered_unexpected_events = Arc::new(TokioRwLock::new(Vec::<String>::new()));
        let (self_event_sender, self_event_receiver) = mpsc::channel(10000);
        let unexpected_events_clone = unexpected_events.clone();
        let triggered_unexpected_events_clone = triggered_unexpected_events.clone();
        // spwan a new thread to collect all the events from event_receiver
        tokio::spawn(async move {
            while let Some(event) = event_receiver.recv().await {
                self_event_sender
                    .send(event.clone())
                    .await
                    .expect("send event");
                let unexpected_events = unexpected_events_clone.read().await;
                let event_content = format!("{:?}", event);
                for unexpected_event in unexpected_events.iter() {
                    if event_content.contains(unexpected_event) {
                        triggered_unexpected_events_clone
                            .write()
                            .await
                            .push(unexpected_event.clone());
                    }
                }
            }
        });

        println!(
            "Network node started for peer_id {:?} in directory {:?}",
            &peer_id,
            base_dir.as_ref()
        );

        Self {
            base_dir,
            node_name,
            store,
            fiber_config,
            channels_tx_map: Default::default(),
            listening_addrs: announced_addrs,
            network_actor,
            network_graph,
            chain_actor,
            private_key: secret_key,
            peer_id,
<<<<<<< HEAD
            event_emitter: event_receiver,
            pubkey: public_key,
=======
            event_emitter: self_event_receiver,
            pubkey: public_key.into(),
            unexpected_events,
            triggered_unexpected_events,
>>>>>>> 58c05182
        }
    }

    pub fn get_node_config(&self) -> NetworkNodeConfig {
        NetworkNodeConfig {
            base_dir: self.base_dir.clone(),
            node_name: self.node_name.clone(),
            store: self.store.clone(),
            fiber_config: self.fiber_config.clone(),
        }
    }

    pub async fn add_unexpected_events(&self, events: Vec<String>) {
        let mut unexpected_events = self.unexpected_events.write().await;
        for event in events {
            unexpected_events.insert(event);
        }
    }

    pub async fn get_triggered_unexpected_events(&self) -> Vec<String> {
        self.triggered_unexpected_events.read().await.clone()
    }

    pub async fn get_network_channels(&self) -> Vec<ChannelInfo> {
        self.network_graph
            .read()
            .await
            .get_channels_with_params(1000, None)
    }

    pub async fn get_network_nodes(&self) -> Vec<NodeInfo> {
        self.network_graph
            .read()
            .await
            .get_nodes_with_params(1000, None)
    }

    pub async fn start(&mut self) {
        let config = self.get_node_config();
        let new = Self::new_with_config(config).await;
        *self = new;
    }

    pub async fn stop(&mut self) {
        self.network_actor
            .stop(Some("stopping actor on request".to_string()));
        let my_peer_id = self.peer_id.clone();
        self.expect_event(
            |event| matches!(event, NetworkServiceEvent::NetworkStopped(id) if id == &my_peer_id),
        )
        .await;
    }

    pub async fn restart(&mut self) {
        self.stop().await;
        // Tentacle shutdown may require some time to propagate to other nodes.
        // If we start the node immediately, other nodes may deem our new connection
        // as a duplicate connection and report RepeatedConnection error.
        // And we will receive `ProtocolSelectError` error from tentacle.
        tokio::time::sleep(tokio::time::Duration::from_secs(1)).await;
        tracing::debug!("Node stopped, restarting");
        self.start().await;
    }

    pub async fn new_n_interconnected_nodes<const N: usize>() -> [Self; N] {
        let nodes = Self::new_interconnected_nodes(N).await;
        match nodes.try_into() {
            Ok(nodes) => nodes,
            Err(_) => unreachable!(),
        }
    }

    pub async fn new_interconnected_nodes(n: usize) -> Vec<Self> {
        let mut nodes: Vec<NetworkNode> = Vec::with_capacity(n);
        for i in 0..n {
            let new = Self::new_with_config(
                NetworkNodeConfigBuilder::new()
                    .node_name(Some(format!("node-{}", i)))
                    .base_dir_prefix(&format!("test-fnn-node-{}-", i))
                    .build(),
            )
            .await;
            for node in nodes.iter_mut() {
                node.connect_to(&new).await;
            }
            nodes.push(new);
        }
        #[allow(clippy::useless_conversion)]
        match nodes.try_into() {
            Ok(nodes) => nodes,
            Err(_) => unreachable!(),
        }
    }

    pub async fn new_2_nodes_with_established_channel(
        node_a_funding_amount: u128,
        node_b_funding_amount: u128,
        public: bool,
    ) -> (NetworkNode, NetworkNode, Hash256, TransactionView) {
        let [mut node_a, mut node_b] = NetworkNode::new_n_interconnected_nodes().await;

        let (channel_id, funding_tx) = establish_channel_between_nodes(
            &mut node_a,
            &mut node_b,
            public,
            node_a_funding_amount,
            node_b_funding_amount,
            None,
            None,
            None,
            None,
            None,
            None,
            None,
            None,
            None,
            None,
        )
        .await;

        (node_a, node_b, channel_id, funding_tx)
    }

    // Create n nodes and connect them. The config_gen function
    // (function that creates a NetworkNodeConfig from an index)
    // will be called to generate the config for each node.
    pub async fn new_n_interconnected_nodes_with_config(
        n: usize,
        config_gen: impl Fn(usize) -> NetworkNodeConfig,
    ) -> Vec<Self> {
        let mut nodes: Vec<NetworkNode> = Vec::with_capacity(n);
        for i in 0..n {
            let new = Self::new_with_config(config_gen(i)).await;
            for node in nodes.iter_mut() {
                node.connect_to(&new).await;
            }
            nodes.push(new);
        }
        nodes
    }

    pub async fn connect_to_nonblocking(&mut self, other: &Self) {
        let peer_addr = other.listening_addrs[0].clone();
        println!(
            "Trying to connect to {:?} from {:?}",
            other.listening_addrs, &self.listening_addrs
        );

        self.network_actor
            .send_message(NetworkActorMessage::new_command(
                NetworkActorCommand::ConnectPeer(peer_addr.clone()),
            ))
            .expect("self alive");
    }

    pub async fn connect_to(&mut self, other: &Self) {
        self.connect_to_nonblocking(other).await;
        let peer_id = &other.peer_id;
        self.expect_event(
            |event| matches!(event, NetworkServiceEvent::PeerConnected(id, _addr) if id == peer_id),
        )
        .await;
    }

    pub async fn expect_to_process_event<F, T>(&mut self, event_processor: F) -> T
    where
        F: Fn(&NetworkServiceEvent) -> Option<T>,
    {
        loop {
            select! {
                event = self.event_emitter.recv() => {
                    match event {
                        None => panic!("Event emitter unexpectedly stopped"),
                        Some(event) => {
                            println!("Recevied event when waiting for specific event: {:?}", &event);
                            if let Some(r) = event_processor(&event) {
                                println!("Event ({:?}) matching filter received, exiting waiting for event loop", &event);
                                return r;
                            }
                        }
                    }
                }
                _ = sleep(Duration::from_secs(5)) => {
                    panic!("Waiting for event timeout");
                }
            }
        }
    }

    pub async fn expect_event<F>(&mut self, event_filter: F)
    where
        F: Fn(&NetworkServiceEvent) -> bool,
    {
        self.expect_to_process_event(|event| if event_filter(event) { Some(()) } else { None })
            .await;
    }

    pub async fn submit_tx(&mut self, tx: TransactionView) -> ckb_jsonrpc_types::Status {
        submit_tx(self.chain_actor.clone(), tx).await
    }

    pub fn add_channel_tx(&mut self, channel_id: Hash256, tx: TransactionView) {
        self.channels_tx_map.insert(channel_id, tx.hash().into());
    }

    pub fn get_channel_funding_tx(&self, channel_id: &Hash256) -> Option<Hash256> {
        self.channels_tx_map.get(channel_id).cloned()
    }

    pub async fn trace_tx(&mut self, tx: TransactionView) -> ckb_jsonrpc_types::Status {
        trace_tx(self.chain_actor.clone(), tx).await
    }

    pub async fn trace_tx_hash(&mut self, tx_hash: Byte32) -> ckb_jsonrpc_types::Status {
        trace_tx_hash(self.chain_actor.clone(), tx_hash).await
    }

    pub async fn get_tx_from_hash(
        &mut self,
        tx_hash: Byte32,
    ) -> Result<TransactionView, anyhow::Error> {
        get_tx_from_hash(self.chain_actor.clone(), tx_hash).await
    }

    pub fn get_network_graph(&self) -> &Arc<TokioRwLock<NetworkGraph<Store>>> {
        &self.network_graph
    }

    pub async fn with_network_graph<F, T>(&self, f: F) -> T
    where
        F: FnOnce(&NetworkGraph<Store>) -> T,
    {
        let graph = self.get_network_graph().read().await;
        f(&graph)
    }

    pub async fn with_network_graph_mut<F, T>(&self, f: F) -> T
    where
        F: FnOnce(&mut NetworkGraph<Store>) -> T,
    {
        let mut graph = self.get_network_graph().write().await;
        f(&mut graph)
    }

    pub async fn get_network_graph_nodes(&self) -> Vec<NodeInfo> {
        self.with_network_graph(|graph| graph.nodes().cloned().collect())
            .await
    }

    pub async fn get_network_graph_node(&self, pubkey: &Pubkey) -> Option<NodeInfo> {
        self.with_network_graph(|graph| graph.get_node(pubkey).cloned())
            .await
    }

    pub async fn get_network_graph_channels(&self) -> Vec<ChannelInfo> {
        self.with_network_graph(|graph| graph.channels().cloned().collect())
            .await
    }

    pub async fn get_network_graph_channel(&self, channel_id: &OutPoint) -> Option<ChannelInfo> {
        self.with_network_graph(|graph| {
            tracing::debug!("Getting channel info for {:?}", channel_id);
            tracing::debug!("Channels: {:?}", graph.channels().collect::<Vec<_>>());
            graph.get_channel(channel_id).cloned()
        })
        .await
    }
}

#[tokio::test]
async fn test_connect_to_other_node() {
    let mut node_a = NetworkNode::new().await;
    let node_b = NetworkNode::new().await;
    node_a.connect_to(&node_b).await;
}

#[tokio::test]
async fn test_restart_network_node() {
    let mut node = NetworkNode::new().await;
    node.restart().await;
}<|MERGE_RESOLUTION|>--- conflicted
+++ resolved
@@ -929,15 +929,10 @@
             chain_actor,
             private_key: secret_key,
             peer_id,
-<<<<<<< HEAD
-            event_emitter: event_receiver,
+            event_emitter: self_event_receiver,
             pubkey: public_key,
-=======
-            event_emitter: self_event_receiver,
-            pubkey: public_key.into(),
             unexpected_events,
             triggered_unexpected_events,
->>>>>>> 58c05182
         }
     }
 
