use std::collections::HashSet;

use super::test_utils::init_tracing;
use crate::fiber::graph::PaymentSessionStatus;
use crate::fiber::network::HopHint;
use crate::fiber::network::SendPaymentCommand;
use crate::fiber::tests::test_utils::*;
use crate::fiber::types::Hash256;
use crate::fiber::NetworkActorCommand;
use crate::fiber::NetworkActorMessage;
use ractor::call;

// This test will send two payments from node_0 to node_1, the first payment will run
// with dry_run, the second payment will run without dry_run. Both payments will be successful.
// But only one payment balance will be deducted from node_0.
#[tokio::test]
async fn test_send_payment_for_direct_channel_and_dry_run() {
    init_tracing();
    let _span = tracing::info_span!("node", node = "test").entered();
    // from https://github.com/nervosnetwork/fiber/issues/359

    let (nodes, channels) = create_n_nodes_with_index_and_amounts_with_established_channel(
        &[((0, 1), (MIN_RESERVED_CKB + 10000000000, MIN_RESERVED_CKB))],
        2,
        true,
    )
    .await;
    let [mut node_0, node_1] = nodes.try_into().expect("2 nodes");
    let channel = channels[0];
    let source_node = &mut node_0;

    let res = source_node
        .send_payment_keysend(&node_1, 10000000000, true)
        .await;

    eprintln!("res: {:?}", res);
    assert!(res.is_ok());

    let res = source_node
        .send_payment_keysend(&node_1, 10000000000, false)
        .await;

    eprintln!("res: {:?}", res);
    assert!(res.is_ok());
    let payment_hash = res.unwrap().payment_hash;
    source_node.wait_until_success(payment_hash).await;

    let node_0_balance = source_node.get_local_balance_from_channel(channel);
    let node_1_balance = node_1.get_local_balance_from_channel(channel);

    // A -> B: 10000000000 use the first channel
    assert_eq!(node_0_balance, 0);
    assert_eq!(node_1_balance, 10000000000);
}

#[tokio::test]
async fn test_send_payment_prefer_newer_channels() {
    init_tracing();
    let _span = tracing::info_span!("node", node = "test").entered();

    let (nodes, channels) = create_n_nodes_with_index_and_amounts_with_established_channel(
        &[
            ((0, 1), (MIN_RESERVED_CKB + 10000000000, MIN_RESERVED_CKB)),
            ((0, 1), (MIN_RESERVED_CKB + 10000000000, MIN_RESERVED_CKB)),
        ],
        2,
        true,
    )
    .await;
    let [mut node_0, node_1] = nodes.try_into().expect("2 nodes");
    let source_node = &mut node_0;
    let target_pubkey = node_1.pubkey.clone();

    let res = source_node
        .send_payment(SendPaymentCommand {
            target_pubkey: Some(target_pubkey.clone()),
            amount: Some(10000000000),
            payment_hash: None,
            final_tlc_expiry_delta: None,
            tlc_expiry_limit: None,
            invoice: None,
            timeout: None,
            max_fee_amount: None,
            max_parts: None,
            keysend: Some(true),
            udt_type_script: None,
            allow_self_payment: false,
            hop_hints: None,
            dry_run: false,
        })
        .await;

    eprintln!("res: {:?}", res);
    assert!(res.is_ok());
    let payment_hash = res.unwrap().payment_hash;
    source_node.wait_until_success(payment_hash).await;

    // We are using the second (newer) channel, so the first channel's balances are unchanged.
    let node_0_balance = source_node.get_local_balance_from_channel(channels[0]);
    let node_1_balance = node_1.get_local_balance_from_channel(channels[0]);
    assert_eq!(node_0_balance, 10000000000);
    assert_eq!(node_1_balance, 0);

    // We are using the second (newer) channel, so the second channel's balances are changed.
    let node_0_balance = source_node.get_local_balance_from_channel(channels[1]);
    let node_1_balance = node_1.get_local_balance_from_channel(channels[1]);
    assert_eq!(node_0_balance, 0);
    assert_eq!(node_1_balance, 10000000000);
}

#[tokio::test]
async fn test_send_payment_prefer_channels_with_larger_balance() {
    init_tracing();
    let _span = tracing::info_span!("node", node = "test").entered();

    let (nodes, channels) = create_n_nodes_with_index_and_amounts_with_established_channel(
        &[
            // These two channnels have the same overall capacity, but the second channel has more balance for node_0.
            (
                (0, 1),
                (MIN_RESERVED_CKB + 5000000000, MIN_RESERVED_CKB + 5000000000),
            ),
            ((0, 1), (MIN_RESERVED_CKB + 10000000000, MIN_RESERVED_CKB)),
        ],
        2,
        true,
    )
    .await;
    let [mut node_0, node_1] = nodes.try_into().expect("2 nodes");
    let source_node = &mut node_0;
    let target_pubkey = node_1.pubkey.clone();

    let res = source_node
        .send_payment(SendPaymentCommand {
            target_pubkey: Some(target_pubkey.clone()),
            amount: Some(5000000000),
            payment_hash: None,
            final_tlc_expiry_delta: None,
            tlc_expiry_limit: None,
            invoice: None,
            timeout: None,
            max_fee_amount: None,
            max_parts: None,
            keysend: Some(true),
            udt_type_script: None,
            allow_self_payment: false,
            hop_hints: None,
            dry_run: false,
        })
        .await;

    eprintln!("res: {:?}", res);
    assert!(res.is_ok());
    let payment_hash = res.unwrap().payment_hash;
    source_node.wait_until_success(payment_hash).await;

    // We are using the second channel (with larger balance), so the first channel's balances are unchanged.
    let node_0_balance = source_node.get_local_balance_from_channel(channels[0]);
    let node_1_balance = node_1.get_local_balance_from_channel(channels[0]);
    assert_eq!(node_0_balance, 5000000000);
    assert_eq!(node_1_balance, 5000000000);

    // We are using the second channel (with larger balance), so the second channel's balances are changed.
    let node_0_balance = source_node.get_local_balance_from_channel(channels[1]);
    let node_1_balance = node_1.get_local_balance_from_channel(channels[1]);
    assert_eq!(node_0_balance, 5000000000);
    assert_eq!(node_1_balance, 5000000000);
}

#[tokio::test]
async fn test_send_payment_over_private_channel() {
    async fn test(amount_to_send: u128, is_payment_ok: bool) {
        let (nodes, _channels) = create_n_nodes_with_index_and_amounts_with_established_channel(
            &[((1, 2), (MIN_RESERVED_CKB + 20000000000, MIN_RESERVED_CKB))],
            3,
            true,
        )
        .await;
        let [mut node1, mut node2, node3] = nodes.try_into().expect("3 nodes");

        let (_new_channel_id, _funding_tx) = establish_channel_between_nodes(
            &mut node1,
            &mut node2,
            false,
            MIN_RESERVED_CKB + 20000000000,
            MIN_RESERVED_CKB,
            None,
            None,
            None,
            None,
            None,
            None,
            None,
            None,
            None,
            None,
        )
        .await;

        // sleep for a while
        tokio::time::sleep(tokio::time::Duration::from_secs(2)).await;

        let source_node = &mut node1;
        let target_pubkey = node3.pubkey.clone();

        let res = source_node
            .send_payment(SendPaymentCommand {
                target_pubkey: Some(target_pubkey.clone()),
                amount: Some(amount_to_send),
                payment_hash: None,
                final_tlc_expiry_delta: None,
                tlc_expiry_limit: None,
                invoice: None,
                timeout: None,
                max_fee_amount: None,
                max_parts: None,
                keysend: Some(true),
                udt_type_script: None,
                allow_self_payment: false,
                hop_hints: None,
                dry_run: false,
            })
            .await;

        eprintln!("res: {:?}", res);
        if is_payment_ok {
            assert!(res.is_ok());
        } else {
            assert!(res.is_err());
        }
    }

    test(10000000000, true).await;
    test(30000000000, false).await;
}

#[tokio::test]
async fn test_send_payment_for_pay_self() {
    init_tracing();
    let _span = tracing::info_span!("node", node = "test").entered();
    // from https://github.com/nervosnetwork/fiber/issues/362

    let (nodes, channels) = create_n_nodes_with_index_and_amounts_with_established_channel(
        &[
            ((0, 1), (MIN_RESERVED_CKB + 10000000000, MIN_RESERVED_CKB)),
            ((1, 2), (MIN_RESERVED_CKB + 10000000000, MIN_RESERVED_CKB)),
            ((2, 0), (MIN_RESERVED_CKB + 10000000000, MIN_RESERVED_CKB)),
        ],
        3,
        true,
    )
    .await;
    let [mut node_0, node_1, node_2] = nodes.try_into().expect("3 nodes");

    let node_1_channel0_balance = node_1.get_local_balance_from_channel(channels[0]);
    let node_1_channel1_balance = node_1.get_local_balance_from_channel(channels[1]);
    let node_2_channel1_balance = node_2.get_local_balance_from_channel(channels[1]);
    let node_2_channel2_balance = node_2.get_local_balance_from_channel(channels[2]);

    // now node_0 -> node_2 will be ok only with node_1, so the fee is larger than 0
    let res = node_0.send_payment_keysend(&node_2, 60000000, true).await;

    assert!(res.unwrap().fee > 0);

    // node_0 -> node_0 will be ok for dry_run if `allow_self_payment` is true
    let res = node_0.send_payment_keysend_to_self(60000000, false).await;

    eprintln!("res: {:?}", res);
    assert!(res.is_ok());

    let res = res.unwrap();
    let payment_hash = res.payment_hash;
    node_0.wait_until_success(payment_hash).await;
    node_0
        .assert_payment_status(payment_hash, PaymentSessionStatus::Success, Some(1))
        .await;

    let node_0_balance1 = node_0.get_local_balance_from_channel(channels[0]);
    let node_0_balance2 = node_0.get_local_balance_from_channel(channels[2]);

    assert_eq!(node_0_balance1, 10000000000 - 60000000 - res.fee);
    assert_eq!(node_0_balance2, 60000000);

    eprintln!(
        "node1 left: {:?}, right: {:?}",
        node_1.get_local_balance_from_channel(channels[0]),
        node_1.get_local_balance_from_channel(channels[1])
    );

    let node_1_new_channel0_balance = node_1.get_local_balance_from_channel(channels[0]);
    let node_1_new_channel1_balance = node_1.get_local_balance_from_channel(channels[1]);
    let node_2_new_channel1_balance = node_2.get_local_balance_from_channel(channels[1]);
    let node_2_new_channel2_balance = node_2.get_local_balance_from_channel(channels[2]);

    let node1_fee = (node_1_new_channel0_balance - node_1_channel0_balance)
        - (node_1_channel1_balance - node_1_new_channel1_balance);
    assert!(node1_fee > 0);

    let node2_fee = (node_2_new_channel1_balance - node_2_channel1_balance)
        - (node_2_channel2_balance - node_2_new_channel2_balance);
    assert!(node2_fee > 0);
    assert_eq!(node1_fee + node2_fee, res.fee);

    // node_0 -> node_2 will be ok with direct channel2,
    // since after payself this channel now have enough balance, so the fee is 0
    let res = node_0.send_payment_keysend(&node_2, 60000000, true).await;

    eprintln!("res: {:?}", res);
    assert_eq!(res.unwrap().fee, 0);
}

#[tokio::test]
async fn test_send_payment_for_pay_self_with_two_nodes() {
    init_tracing();
    let _span = tracing::info_span!("node", node = "test").entered();
    // from https://github.com/nervosnetwork/fiber/issues/355

    let (nodes, channels) = create_n_nodes_with_index_and_amounts_with_established_channel(
        &[
            ((0, 1), (MIN_RESERVED_CKB + 10000000000, MIN_RESERVED_CKB)),
            ((1, 0), (MIN_RESERVED_CKB + 10000000000, MIN_RESERVED_CKB)),
        ],
        2,
        true,
    )
    .await;
    let [mut node_0, node_1] = nodes.try_into().expect("2 nodes");

    let node_1_channel0_balance = node_1.get_local_balance_from_channel(channels[0]);
    let node_1_channel1_balance = node_1.get_local_balance_from_channel(channels[1]);

    // node_0 -> node_0 will be ok for dry_run if `allow_self_payment` is true
    let res = node_0.send_payment_keysend_to_self(60000000, false).await;

    eprintln!("res: {:?}", res);
    assert!(res.is_ok());

    let res = res.unwrap();
    let payment_hash = res.payment_hash;
    node_0.wait_until_success(payment_hash).await;
    node_0
        .assert_payment_status(payment_hash, PaymentSessionStatus::Success, Some(1))
        .await;

    let node_0_balance1 = node_0.get_local_balance_from_channel(channels[0]);
    let node_0_balance2 = node_0.get_local_balance_from_channel(channels[1]);

    assert_eq!(node_0_balance1, 10000000000 - 60000000 - res.fee);
    assert_eq!(node_0_balance2, 60000000);

    let new_node_1_channel0_balance = node_1.get_local_balance_from_channel(channels[0]);
    let new_node_1_channel1_balance = node_1.get_local_balance_from_channel(channels[1]);

    let node1_fee = (new_node_1_channel0_balance - node_1_channel0_balance)
        - (node_1_channel1_balance - new_node_1_channel1_balance);
    eprintln!("fee: {:?}", res.fee);
    assert_eq!(node1_fee, res.fee);
}

#[tokio::test]
async fn test_send_payment_with_more_capacity_for_payself() {
    init_tracing();
    let _span = tracing::info_span!("node", node = "test").entered();
    // from https://github.com/nervosnetwork/fiber/issues/362

    let (nodes, channels) = create_n_nodes_with_index_and_amounts_with_established_channel(
        &[
            (
                (0, 1),
                (
                    MIN_RESERVED_CKB + 10000000000,
                    MIN_RESERVED_CKB + 10000000000,
                ),
            ),
            (
                (1, 2),
                (
                    MIN_RESERVED_CKB + 10000000000,
                    MIN_RESERVED_CKB + 10000000000,
                ),
            ),
            (
                (2, 0),
                (
                    MIN_RESERVED_CKB + 10000000000,
                    MIN_RESERVED_CKB + 10000000000,
                ),
            ),
        ],
        3,
        true,
    )
    .await;
    let [mut node_0, node_1, node_2] = nodes.try_into().expect("3 nodes");

    let node_1_channel0_balance = node_1.get_local_balance_from_channel(channels[0]);
    let node_1_channel1_balance = node_1.get_local_balance_from_channel(channels[1]);
    let node_2_channel1_balance = node_2.get_local_balance_from_channel(channels[1]);
    let node_2_channel2_balance = node_2.get_local_balance_from_channel(channels[2]);

    // node_0 -> node_0 will be ok if `allow_self_payment` is true
    let res = node_0.send_payment_keysend_to_self(60000000, false).await;

    eprintln!("res: {:?}", res);
    assert!(res.is_ok());

    // sleep for a while
    let res = res.unwrap();
    let payment_hash = res.payment_hash;
    node_0.wait_until_success(payment_hash).await;
    node_0
        .assert_payment_status(payment_hash, PaymentSessionStatus::Success, Some(1))
        .await;

    let node_0_balance1 = node_0.get_local_balance_from_channel(channels[0]);
    let node_0_balance2 = node_0.get_local_balance_from_channel(channels[2]);

    eprintln!("fee: {:?}", res.fee);
    // for node0 pay to self, only the fee will be deducted
    assert!(node_0_balance1 + node_0_balance2 == 10000000000 + 10000000000 - res.fee);

    eprintln!(
        "node1 left: {:?}, right: {:?}",
        node_1.get_local_balance_from_channel(channels[0]),
        node_1.get_local_balance_from_channel(channels[1])
    );

    let node_1_new_channel0_balance = node_1.get_local_balance_from_channel(channels[0]);
    let node_1_new_channel1_balance = node_1.get_local_balance_from_channel(channels[1]);
    let node_2_new_channel1_balance = node_2.get_local_balance_from_channel(channels[1]);
    let node_2_new_channel2_balance = node_2.get_local_balance_from_channel(channels[2]);

    // we may route to self from
    //     node0 -> node1 -> node2 -> node0
    // or  node0 -> node2 -> node1 -> node0
    // so the assertion need to be more complex
    let node1_fee = if node_1_new_channel0_balance > node_1_channel0_balance {
        (node_1_new_channel0_balance - node_1_channel0_balance)
            - (node_1_channel1_balance - node_1_new_channel1_balance)
    } else {
        (node_1_new_channel1_balance - node_1_channel1_balance)
            - (node_1_channel0_balance - node_1_new_channel0_balance)
    };
    assert!(node1_fee > 0);

    let node2_fee = if node_2_new_channel1_balance > node_2_channel1_balance {
        (node_2_new_channel1_balance - node_2_channel1_balance)
            - (node_2_channel2_balance - node_2_new_channel2_balance)
    } else {
        (node_2_new_channel2_balance - node_2_channel2_balance)
            - (node_2_channel1_balance - node_2_new_channel1_balance)
    };
    assert_eq!(node1_fee + node2_fee, res.fee);
}

#[tokio::test]
async fn test_send_payment_with_route_to_self_with_hop_hints() {
    init_tracing();
    let _span = tracing::info_span!("node", node = "test").entered();

    let (nodes, channels) = create_n_nodes_with_index_and_amounts_with_established_channel(
        &[
            (
                (0, 1),
                (
                    MIN_RESERVED_CKB + 10000000000,
                    MIN_RESERVED_CKB + 10000000000,
                ),
            ),
            (
                (1, 2),
                (
                    MIN_RESERVED_CKB + 10000000000,
                    MIN_RESERVED_CKB + 10000000000,
                ),
            ),
            (
                (2, 0),
                (
                    MIN_RESERVED_CKB + 10000000000,
                    MIN_RESERVED_CKB + 10000000000,
                ),
            ),
        ],
        3,
        true,
    )
    .await;
    let [mut node_0, node_1, node_2] = nodes.try_into().expect("3 nodes");
    eprintln!("node_0: {:?}", node_0.pubkey);
    eprintln!("node_1: {:?}", node_1.pubkey);
    eprintln!("node_2: {:?}", node_2.pubkey);

    let node_1_channel0_balance = node_1.get_local_balance_from_channel(channels[0]);
    let node_1_channel1_balance = node_1.get_local_balance_from_channel(channels[1]);
    let node_2_channel1_balance = node_2.get_local_balance_from_channel(channels[1]);
    let node_2_channel2_balance = node_2.get_local_balance_from_channel(channels[2]);

    let channel_0_funding_tx = node_0.get_channel_funding_tx(&channels[0]).unwrap();

    // node_0 -> node_0 will be ok if `allow_self_payment` is true
    // use hop hints to help find_path use node1 -> node0,
    // then the only valid route will be node0 -> node2 -> node1 -> node0
    let res = node_0
        .send_payment(SendPaymentCommand {
            target_pubkey: Some(node_0.pubkey.clone()),
            amount: Some(60000000),
            payment_hash: None,
            final_tlc_expiry_delta: None,
            tlc_expiry_limit: None,
            invoice: None,
            timeout: None,
            max_fee_amount: None,
            max_parts: None,
            keysend: Some(true),
            udt_type_script: None,
            allow_self_payment: true,
            hop_hints: Some(vec![HopHint {
                pubkey: node_0.pubkey.clone(),
                channel_funding_tx: channel_0_funding_tx,
                inbound: true,
            }]),
            dry_run: false,
        })
        .await;

    eprintln!("res: {:?}", res);
    assert!(res.is_ok());

    let res = res.unwrap();
    let payment_hash = res.payment_hash;
    node_0.wait_until_success(payment_hash).await;
    node_0
        .assert_payment_status(payment_hash, PaymentSessionStatus::Success, Some(1))
        .await;

    let node_0_balance1 = node_0.get_local_balance_from_channel(channels[0]);
    let node_0_balance2 = node_0.get_local_balance_from_channel(channels[2]);

    eprintln!("fee: {:?}", res.fee);
    // for node0 pay to self, only the fee will be deducted
    assert!(node_0_balance1 + node_0_balance2 == 10000000000 + 10000000000 - res.fee);

    eprintln!(
        "node1 left: {:?}, right: {:?}",
        node_1.get_local_balance_from_channel(channels[0]),
        node_1.get_local_balance_from_channel(channels[1])
    );

    let node_1_new_channel0_balance = node_1.get_local_balance_from_channel(channels[0]);
    let node_1_new_channel1_balance = node_1.get_local_balance_from_channel(channels[1]);
    let node_2_new_channel1_balance = node_2.get_local_balance_from_channel(channels[1]);
    let node_2_new_channel2_balance = node_2.get_local_balance_from_channel(channels[2]);

    // node0 can only route to self from
    // node0 -> node2 -> node1 -> node0
    let node1_fee = (node_1_new_channel1_balance - node_1_channel1_balance)
        - (node_1_channel0_balance - node_1_new_channel0_balance);

    assert!(node1_fee > 0);

    let node2_fee = (node_2_new_channel2_balance - node_2_channel2_balance)
        - (node_2_channel1_balance - node_2_new_channel1_balance);

    assert_eq!(node1_fee + node2_fee, res.fee);
}

#[tokio::test]
async fn test_send_payment_with_route_to_self_with_outbound_hop_hints() {
    init_tracing();
    let _span = tracing::info_span!("node", node = "test").entered();

    let (nodes, channels) = create_n_nodes_with_index_and_amounts_with_established_channel(
        &[
            (
                (0, 1),
                (
                    MIN_RESERVED_CKB + 10000000000,
                    MIN_RESERVED_CKB + 10000000000,
                ),
            ),
            (
                (1, 2),
                (
                    MIN_RESERVED_CKB + 10000000000,
                    MIN_RESERVED_CKB + 10000000000,
                ),
            ),
            (
                (2, 0),
                (
                    MIN_RESERVED_CKB + 10000000000,
                    MIN_RESERVED_CKB + 10000000000,
                ),
            ),
        ],
        3,
        true,
    )
    .await;
    let [mut node_0, node_1, node_2] = nodes.try_into().expect("3 nodes");
    eprintln!("node_0: {:?}", node_0.pubkey);
    eprintln!("node_1: {:?}", node_1.pubkey);
    eprintln!("node_2: {:?}", node_2.pubkey);

    let node_1_channel0_balance = node_1.get_local_balance_from_channel(channels[0]);
    let node_1_channel1_balance = node_1.get_local_balance_from_channel(channels[1]);
    let node_2_channel1_balance = node_2.get_local_balance_from_channel(channels[1]);
    let node_2_channel2_balance = node_2.get_local_balance_from_channel(channels[2]);

    let channel_0_funding_tx = node_0.get_channel_funding_tx(&channels[0]).unwrap();

    // node_0 -> node_0 will be ok if `allow_self_payment` is true
    // use hop hints to help find_path use node0 -> node1,
    // then the only valid route will be node0 -> node1 -> node2 -> node0
    let res = node_0
        .send_payment(SendPaymentCommand {
            target_pubkey: Some(node_0.pubkey.clone()),
            amount: Some(60000000),
            payment_hash: None,
            final_tlc_expiry_delta: None,
            tlc_expiry_limit: None,
            invoice: None,
            timeout: None,
            max_fee_amount: None,
            max_parts: None,
            keysend: Some(true),
            udt_type_script: None,
            allow_self_payment: true,
            hop_hints: Some(vec![HopHint {
                pubkey: node_0.pubkey.clone(),
                channel_funding_tx: channel_0_funding_tx,
                inbound: false,
            }]),
            dry_run: false,
        })
        .await;

    eprintln!("res: {:?}", res);
    assert!(res.is_ok());

    let res = res.unwrap();
    let payment_hash = res.payment_hash;
    node_0.wait_until_success(payment_hash).await;
    node_0
        .assert_payment_status(payment_hash, PaymentSessionStatus::Success, Some(1))
        .await;

    let node_0_balance1 = node_0.get_local_balance_from_channel(channels[0]);
    let node_0_balance2 = node_0.get_local_balance_from_channel(channels[2]);

    eprintln!("fee: {:?}", res.fee);
    // for node0 pay to self, only the fee will be deducted
    assert!(node_0_balance1 + node_0_balance2 == 10000000000 + 10000000000 - res.fee);

    eprintln!(
        "node1 left: {:?}, right: {:?}",
        node_1.get_local_balance_from_channel(channels[0]),
        node_1.get_local_balance_from_channel(channels[1])
    );

    let node_1_new_channel0_balance = node_1.get_local_balance_from_channel(channels[0]);
    let node_1_new_channel1_balance = node_1.get_local_balance_from_channel(channels[1]);
    let node_2_new_channel1_balance = node_2.get_local_balance_from_channel(channels[1]);
    let node_2_new_channel2_balance = node_2.get_local_balance_from_channel(channels[2]);

    // node0 can only route to self from
    // node0 -> node1 -> node2 -> node0
    let node1_fee = (node_1_new_channel0_balance - node_1_channel0_balance)
        - (node_1_channel1_balance - node_1_new_channel1_balance);

    assert!(node1_fee > 0);

    let node2_fee = (node_2_new_channel1_balance - node_2_channel1_balance)
        - (node_2_channel2_balance - node_2_new_channel2_balance);

    assert_eq!(node1_fee + node2_fee, res.fee);
}

#[tokio::test]
async fn test_send_payment_select_channel_with_hop_hints() {
    init_tracing();
    let _span = tracing::info_span!("node", node = "test").entered();

    let (nodes, channels) = create_n_nodes_with_index_and_amounts_with_established_channel(
        &[
            ((0, 1), (HUGE_CKB_AMOUNT, HUGE_CKB_AMOUNT)),
            // there are 3 channels from node1 -> node2
            ((1, 2), (HUGE_CKB_AMOUNT, HUGE_CKB_AMOUNT)),
            ((1, 2), (HUGE_CKB_AMOUNT, HUGE_CKB_AMOUNT)),
            ((1, 2), (HUGE_CKB_AMOUNT, HUGE_CKB_AMOUNT)),
            ((2, 3), (HUGE_CKB_AMOUNT, HUGE_CKB_AMOUNT)),
        ],
        4,
        true,
    )
    .await;
    let [mut node_0, node_1, node_2, node_3] = nodes.try_into().expect("4 nodes");
    eprintln!("node_0: {:?}", node_0.pubkey);
    eprintln!("node_1: {:?}", node_1.pubkey);
    eprintln!("node_2: {:?}", node_2.pubkey);
    eprintln!("node_3: {:?}", node_3.pubkey);

    let channel_3_funding_tx = node_0.get_channel_funding_tx(&channels[3]).unwrap();
    eprintln!("channel_3_funding_tx: {:?}", channel_3_funding_tx);
    let res = node_0
        .send_payment(SendPaymentCommand {
            target_pubkey: Some(node_3.pubkey.clone()),
            amount: Some(60000000),
            payment_hash: None,
            final_tlc_expiry_delta: None,
            tlc_expiry_limit: None,
            invoice: None,
            timeout: None,
            max_fee_amount: None,
            max_parts: None,
            keysend: Some(true),
            udt_type_script: None,
            allow_self_payment: true,
            // at node_1, we must use channel_3 to reach node_2
            hop_hints: Some(vec![HopHint {
                pubkey: node_2.pubkey.clone(),
                channel_funding_tx: channel_3_funding_tx,
                inbound: true,
            }]),
            dry_run: false,
        })
        .await;

    eprintln!("res: {:?}", res);
    assert!(res.is_ok());
    let payment_hash = res.unwrap().payment_hash;
    eprintln!("payment_hash: {:?}", payment_hash);
    let payment_session = node_0
        .get_payment_session(payment_hash)
        .expect("get payment");
    eprintln!("payment_session: {:?}", payment_session);
    let used_channels: Vec<Hash256> = payment_session
        .route
        .nodes
        .iter()
        .map(|x| x.channel_outpoint.tx_hash().into())
        .collect();
    eprintln!("used_channels: {:?}", used_channels);
    assert_eq!(used_channels.len(), 4);
    assert_eq!(used_channels[1], channel_3_funding_tx);

    tokio::time::sleep(tokio::time::Duration::from_millis(2500)).await;

    // try channel_2 with outbound hop hints
    let channel_2_funding_tx = node_0.get_channel_funding_tx(&channels[2]).unwrap();
    eprintln!("channel_2_funding_tx: {:?}", channel_2_funding_tx);
    let res = node_0
        .send_payment(SendPaymentCommand {
            target_pubkey: Some(node_3.pubkey.clone()),
            amount: Some(60000000),
            payment_hash: None,
            final_tlc_expiry_delta: None,
            tlc_expiry_limit: None,
            invoice: None,
            timeout: None,
            max_fee_amount: None,
            max_parts: None,
            keysend: Some(true),
            udt_type_script: None,
            allow_self_payment: true,
            // at node_1, we must use channel_2 to reach node_2
            hop_hints: Some(vec![HopHint {
                pubkey: node_1.pubkey.clone(),
                channel_funding_tx: channel_2_funding_tx,
                inbound: false,
            }]),
            dry_run: false,
        })
        .await;

    eprintln!("res: {:?}", res);
    assert!(res.is_ok());
    let payment_hash = res.unwrap().payment_hash;
    eprintln!("payment_hash: {:?}", payment_hash);
    let payment_session = node_0
        .get_payment_session(payment_hash)
        .expect("get payment");
    eprintln!("payment_session: {:?}", payment_session);
    let used_channels: Vec<Hash256> = payment_session
        .route
        .nodes
        .iter()
        .map(|x| x.channel_outpoint.tx_hash().into())
        .collect();
    eprintln!("used_channels: {:?}", used_channels);
    assert_eq!(used_channels.len(), 4);
    assert_eq!(used_channels[1], channel_2_funding_tx);

    let wrong_channel_hash = Hash256::from([0u8; 32]);
    // if we specify a wrong funding_tx, the payment will fail
    let res = node_0
        .send_payment(SendPaymentCommand {
            target_pubkey: Some(node_3.pubkey.clone()),
            amount: Some(60000000),
            payment_hash: None,
            final_tlc_expiry_delta: None,
            tlc_expiry_limit: None,
            invoice: None,
            timeout: None,
            max_fee_amount: None,
            max_parts: None,
            keysend: Some(true),
            udt_type_script: None,
            allow_self_payment: true,
            // at node_1, we must use channel_3 to reach node_2
            hop_hints: Some(vec![HopHint {
                pubkey: node_2.pubkey.clone(),
                channel_funding_tx: wrong_channel_hash,
                inbound: true,
            }]),
            dry_run: false,
        })
        .await;
    eprintln!("res: {:?}", res);
    assert!(res
        .unwrap_err()
        .to_string()
        .contains("PathFind error: no path found"));
}

#[tokio::test]
async fn test_send_payment_two_nodes_with_hop_hints_and_multiple_channels() {
    init_tracing();
    let _span = tracing::info_span!("node", node = "test").entered();

    let (nodes, channels) = create_n_nodes_with_index_and_amounts_with_established_channel(
        &[
            ((0, 1), (HUGE_CKB_AMOUNT, MIN_RESERVED_CKB)),
            ((0, 1), (HUGE_CKB_AMOUNT, MIN_RESERVED_CKB)),
            ((1, 0), (HUGE_CKB_AMOUNT, MIN_RESERVED_CKB)),
            ((1, 0), (HUGE_CKB_AMOUNT, MIN_RESERVED_CKB)),
        ],
        2,
        true,
    )
    .await;
    let [mut node_0, node_1] = nodes.try_into().expect("2 nodes");
    eprintln!("node_0: {:?}", node_0.pubkey);
    eprintln!("node_1: {:?}", node_1.pubkey);

    let channel_1_funding_tx = node_0.get_channel_funding_tx(&channels[1]).unwrap();
    let channel_3_funding_tx = node_0.get_channel_funding_tx(&channels[3]).unwrap();
    let old_balance = node_0.get_local_balance_from_channel(channels[1]);
    let old_node1_balance = node_1.get_local_balance_from_channel(channels[3]);
    eprintln!("channel_1_funding_tx: {:?}", channel_1_funding_tx);
    let res = node_0
        .send_payment(SendPaymentCommand {
            target_pubkey: Some(node_0.pubkey.clone()),
            amount: Some(60000000),
            payment_hash: None,
            final_tlc_expiry_delta: None,
            tlc_expiry_limit: None,
            invoice: None,
            timeout: None,
            max_fee_amount: None,
            max_parts: None,
            keysend: Some(true),
            udt_type_script: None,
            allow_self_payment: true,
            hop_hints: Some(vec![
                // node1 - channel_1 -> node2
                HopHint {
                    pubkey: node_0.pubkey.clone(),
                    channel_funding_tx: channel_1_funding_tx,
                    inbound: false,
                },
                // node2 - channel_3 -> node1
                HopHint {
                    pubkey: node_0.pubkey.clone(),
                    channel_funding_tx: channel_3_funding_tx,
                    inbound: true,
                },
            ]),
            dry_run: false,
        })
        .await
        .unwrap();

    let payment_hash = res.payment_hash;
    eprintln!("payment_hash: {:?}", payment_hash);
    let payment_session = node_0
        .get_payment_session(payment_hash)
        .expect("get payment");
    eprintln!("payment_session: {:?}", payment_session);
    let used_channels: Vec<Hash256> = payment_session
        .route
        .nodes
        .iter()
        .map(|x| x.channel_outpoint.tx_hash().into())
        .collect();
    eprintln!("used_channels: {:?}", used_channels);
    assert_eq!(used_channels.len(), 3);
    assert_eq!(used_channels[0], channel_1_funding_tx);
    assert_eq!(used_channels[1], channel_3_funding_tx);

    tokio::time::sleep(tokio::time::Duration::from_millis(2000)).await;

    let balance = node_0.get_local_balance_from_channel(channels[1]);
    assert_eq!(balance, old_balance - 60000000 - res.fee);

    let node_1_balance = node_1.get_local_balance_from_channel(channels[1]);
    assert_eq!(node_1_balance, 60000000 + res.fee);

    let balance = node_0.get_local_balance_from_channel(channels[3]);
    assert_eq!(balance, 60000000);

    let node_1_balance = node_1.get_local_balance_from_channel(channels[3]);
    assert_eq!(node_1_balance, old_node1_balance - 60000000);
}

#[tokio::test]
async fn test_network_send_payment_randomly_send_each_other() {
    init_tracing();

    let _span = tracing::info_span!("node", node = "test").entered();
    let node_a_funding_amount = 100000000000;
    let node_b_funding_amount = 100000000000;

    let (node_a, node_b, new_channel_id) =
        create_nodes_with_established_channel(node_a_funding_amount, node_b_funding_amount, true)
            .await;
    // Wait for the channel announcement to be broadcasted
    tokio::time::sleep(tokio::time::Duration::from_millis(1000)).await;
    let node_a_old_balance = node_a.get_local_balance_from_channel(new_channel_id);
    let node_b_old_balance = node_b.get_local_balance_from_channel(new_channel_id);

    let node_a_pubkey = node_a.pubkey.clone();
    let node_b_pubkey = node_b.pubkey.clone();

    let mut node_a_sent = 0;
    let mut node_b_sent = 0;
    let mut all_sent = vec![];
    for _i in 1..8 {
        let rand_wait_time = rand::random::<u64>() % 1000;
        tokio::time::sleep(tokio::time::Duration::from_millis(rand_wait_time)).await;

        let rand_num = rand::random::<u64>() % 2;
        let amount = rand::random::<u128>() % 10000;
        eprintln!("generated ampunt: {}", amount);
        let (source, target) = if rand_num == 0 {
            (&node_a.network_actor, node_b_pubkey.clone())
        } else {
            (&node_b.network_actor, node_a_pubkey.clone())
        };
        let message = |rpc_reply| -> NetworkActorMessage {
            NetworkActorMessage::Command(NetworkActorCommand::SendPayment(
                SendPaymentCommand {
                    target_pubkey: Some(target),
                    amount: Some(amount),
                    payment_hash: None,
                    final_tlc_expiry_delta: None,
                    tlc_expiry_limit: None,
                    invoice: None,
                    timeout: None,
                    max_fee_amount: None,
                    max_parts: None,
                    keysend: Some(true),
                    udt_type_script: None,
                    allow_self_payment: false,
                    hop_hints: None,
                    dry_run: false,
                },
                rpc_reply,
            ))
        };

        let res = call!(source, message).expect("node_a alive").unwrap();

        if rand_num == 0 {
            all_sent.push((true, amount, res.payment_hash, res.status));
        } else {
            all_sent.push((false, amount, res.payment_hash, res.status));
        }
    }

    tokio::time::sleep(tokio::time::Duration::from_millis(4000)).await;
    for (a_sent, amount, payment_hash, create_status) in all_sent {
        let message = |rpc_reply| -> NetworkActorMessage {
            NetworkActorMessage::Command(NetworkActorCommand::GetPayment(payment_hash, rpc_reply))
        };
        let network = if a_sent {
            &node_a.network_actor
        } else {
            &node_b.network_actor
        };
        let res = call!(network, message).expect("node_a alive").unwrap();
        if res.status == PaymentSessionStatus::Success {
            assert!(matches!(
                create_status,
                PaymentSessionStatus::Created | PaymentSessionStatus::Inflight
            ));
            eprintln!(
                "{} payment_hash: {:?} success with amount: {} create_status: {:?}",
                if a_sent { "a -> b" } else { "b -> a" },
                payment_hash,
                amount,
                create_status
            );
            if a_sent {
                node_a_sent += amount;
            } else {
                node_b_sent += amount;
            }
        }
    }

    eprintln!(
        "node_a_old_balance: {}, node_b_old_balance: {}",
        node_a_old_balance, node_b_old_balance
    );
    eprintln!("node_a_sent: {}, node_b_sent: {}", node_a_sent, node_b_sent);
    let new_node_a_balance = node_a.get_local_balance_from_channel(new_channel_id);
    let new_node_b_balance = node_b.get_local_balance_from_channel(new_channel_id);

    eprintln!(
        "new_node_a_balance: {}, new_node_b_balance: {}",
        new_node_a_balance, new_node_b_balance
    );

    assert_eq!(
        node_a_old_balance + node_b_old_balance,
        new_node_a_balance + new_node_b_balance
    );
    assert_eq!(
        new_node_a_balance,
        node_a_old_balance - node_a_sent + node_b_sent
    );
    assert_eq!(
        new_node_b_balance,
        node_b_old_balance - node_b_sent + node_a_sent
    );
}

#[tokio::test]
async fn test_network_three_nodes_two_channels_send_each_other() {
    init_tracing();

    let _span = tracing::info_span!("node", node = "test").entered();
    let (nodes, channels) = create_n_nodes_with_index_and_amounts_with_established_channel(
        &[
            ((0, 1), (HUGE_CKB_AMOUNT, HUGE_CKB_AMOUNT)),
            ((1, 2), (HUGE_CKB_AMOUNT, HUGE_CKB_AMOUNT)),
        ],
        3,
        true,
    )
    .await;
    let [mut node_a, node_b, mut node_c] = nodes.try_into().expect("3 nodes");

    // Wait for the channel announcement to be broadcasted
    tokio::time::sleep(tokio::time::Duration::from_millis(1000)).await;
    let node_b_old_balance_channel_0 = node_b.get_local_balance_from_channel(channels[0]);
    let node_b_old_balance_channel_1 = node_b.get_local_balance_from_channel(channels[1]);

    let amount_a_to_c = 60000;
    let res = node_a
        .send_payment_keysend(&node_c, amount_a_to_c, false)
        .await
        .unwrap();
    let payment_hash1 = res.payment_hash;
    let fee1 = res.fee;
    eprintln!("payment_hash1: {:?}", payment_hash1);

    let amount_c_to_a = 50000;
    let res = node_c
        .send_payment_keysend(&node_a, amount_c_to_a, false)
        .await
        .unwrap();

    let payment_hash2 = res.payment_hash;
    let fee2 = res.fee;
    eprintln!("payment_hash2: {:?}", payment_hash2);

    node_a.wait_until_success(payment_hash1).await;
    node_c.wait_until_success(payment_hash2).await;

    let new_node_b_balance_channel_0 = node_b.get_local_balance_from_channel(channels[0]);
    let new_node_b_balance_channel_1 = node_b.get_local_balance_from_channel(channels[1]);

    let node_b_fee = new_node_b_balance_channel_0 + new_node_b_balance_channel_1
        - node_b_old_balance_channel_0
        - node_b_old_balance_channel_1;

    eprintln!("node_b_fee: {}", node_b_fee);
    eprintln!("fee1: {}, fee2: {}", fee1, fee2);
    assert_eq!(node_b_fee, fee1 + fee2);
}

#[tokio::test]
async fn test_network_three_nodes_send_each_other() {
    init_tracing();

    let _span = tracing::info_span!("node", node = "test").entered();
    let (nodes, channels) = create_n_nodes_with_index_and_amounts_with_established_channel(
        &[
            ((0, 1), (HUGE_CKB_AMOUNT, HUGE_CKB_AMOUNT)),
            ((1, 2), (HUGE_CKB_AMOUNT, HUGE_CKB_AMOUNT)),
            ((2, 1), (HUGE_CKB_AMOUNT, HUGE_CKB_AMOUNT)),
            ((1, 0), (HUGE_CKB_AMOUNT, HUGE_CKB_AMOUNT)),
        ],
        3,
        true,
    )
    .await;
    let [node_a, node_b, node_c] = nodes.try_into().expect("3 nodes");

    // Wait for the channel announcement to be broadcasted
    let node_b_old_balance_channel_0 = node_b.get_local_balance_from_channel(channels[0]);
    let node_b_old_balance_channel_1 = node_b.get_local_balance_from_channel(channels[1]);
    let node_b_old_balance_channel_2 = node_b.get_local_balance_from_channel(channels[2]);
    let node_b_old_balance_channel_3 = node_b.get_local_balance_from_channel(channels[3]);

    eprintln!(
        "node_b_old_balance_channel_0: {}, node_b_old_balance_channel_1: {}",
        node_b_old_balance_channel_0, node_b_old_balance_channel_1
    );
    eprintln!(
        "node_b_old_balance_channel_2: {}, node_b_old_balance_channel_3: {}",
        node_b_old_balance_channel_2, node_b_old_balance_channel_3
    );

    let node_a_pubkey = node_a.pubkey.clone();
    let node_c_pubkey = node_c.pubkey.clone();

    let amount_a_to_c = 60000;
    let message = |rpc_reply| -> NetworkActorMessage {
        NetworkActorMessage::Command(NetworkActorCommand::SendPayment(
            SendPaymentCommand {
                target_pubkey: Some(node_c_pubkey.clone()),
                amount: Some(amount_a_to_c),
                payment_hash: None,
                final_tlc_expiry_delta: None,
                tlc_expiry_limit: None,
                invoice: None,
                timeout: None,
                max_fee_amount: None,
                max_parts: None,
                keysend: Some(true),
                udt_type_script: None,
                allow_self_payment: false,
                hop_hints: None,
                dry_run: false,
            },
            rpc_reply,
        ))
    };

    let res = call!(node_a.network_actor, message)
        .expect("node_a alive")
        .unwrap();
    let payment_hash1 = res.payment_hash;
    let fee1 = res.fee;
    eprintln!("payment_hash1: {:?}", payment_hash1);

    let amount_c_to_a = 60000;
    let message = |rpc_reply| -> NetworkActorMessage {
        NetworkActorMessage::Command(NetworkActorCommand::SendPayment(
            SendPaymentCommand {
                target_pubkey: Some(node_a_pubkey.clone()),
                amount: Some(amount_c_to_a),
                payment_hash: None,
                final_tlc_expiry_delta: None,
                tlc_expiry_limit: None,
                invoice: None,
                timeout: None,
                max_fee_amount: None,
                max_parts: None,
                keysend: Some(true),
                udt_type_script: None,
                allow_self_payment: false,
                hop_hints: None,
                dry_run: false,
            },
            rpc_reply,
        ))
    };

    let res = call!(node_c.network_actor, message)
        .expect("node_a alive")
        .unwrap();

    let payment_hash2 = res.payment_hash;
    let fee2 = res.fee;
    eprintln!("payment_hash2: {:?}", payment_hash2);

    node_a.wait_until_success(payment_hash1).await;
    node_c.wait_until_success(payment_hash2).await;

    let new_node_b_balance_channel_0 = node_b.get_local_balance_from_channel(channels[0]);
    let new_node_b_balance_channel_1 = node_b.get_local_balance_from_channel(channels[1]);
    let new_node_b_balance_channel_2 = node_b.get_local_balance_from_channel(channels[2]);
    let new_node_b_balance_channel_3 = node_b.get_local_balance_from_channel(channels[3]);

    let node_b_fee = new_node_b_balance_channel_0
        + new_node_b_balance_channel_1
        + new_node_b_balance_channel_2
        + new_node_b_balance_channel_3
        - node_b_old_balance_channel_0
        - node_b_old_balance_channel_1
        - node_b_old_balance_channel_2
        - node_b_old_balance_channel_3;

    eprintln!("node_b_fee: {}", node_b_fee);
    assert_eq!(node_b_fee, fee1 + fee2);
}

#[tokio::test]
async fn test_send_payment_bench_test() {
    init_tracing();
    let _span = tracing::info_span!("node", node = "test").entered();
    let (nodes, _channels) = create_n_nodes_with_index_and_amounts_with_established_channel(
        &[
            ((0, 1), (HUGE_CKB_AMOUNT, HUGE_CKB_AMOUNT)),
            ((1, 2), (HUGE_CKB_AMOUNT, HUGE_CKB_AMOUNT)),
        ],
        3,
        true,
    )
    .await;
    let [mut node_0, node_1, node_2] = nodes.try_into().expect("3 nodes");

    tokio::time::sleep(tokio::time::Duration::from_millis(1000)).await;

    let mut all_sent = HashSet::new();

    for i in 1..=10 {
        let payment = node_0
            .send_payment_keysend(&node_2, 1000, false)
            .await
            .unwrap();
        eprintln!("payment: {:?}", payment);
        all_sent.insert(payment.payment_hash);
        eprintln!("send: {} payment_hash: {:?} sent", i, payment.payment_hash);
        tokio::time::sleep(tokio::time::Duration::from_millis(10)).await;
    }

    tokio::time::sleep(tokio::time::Duration::from_millis(1000)).await;

    loop {
        for payment_hash in all_sent.clone().iter() {
            let status = node_0.get_payment_status(*payment_hash).await;
            eprintln!("got payment: {:?} status: {:?}", payment_hash, status);
            if status == PaymentSessionStatus::Success {
                eprintln!("payment_hash: {:?} success", payment_hash);
                all_sent.remove(payment_hash);
            }
            tokio::time::sleep(tokio::time::Duration::from_millis(100)).await;
        }
        let res = node_0.node_info().await;
        eprintln!("node0 node_info: {:?}", res);
        let res = node_1.node_info().await;
        eprintln!("node1 node_info: {:?}", res);
        let res = node_2.node_info().await;
        eprintln!("node2 node_info: {:?}", res);
        if all_sent.is_empty() {
            break;
        }
    }
}

#[tokio::test]
async fn test_send_payment_three_nodes_wait_succ_bench_test() {
    init_tracing();
    let _span = tracing::info_span!("node", node = "test").entered();
    let (nodes, _channels) = create_n_nodes_with_index_and_amounts_with_established_channel(
        &[
            ((0, 1), (HUGE_CKB_AMOUNT, HUGE_CKB_AMOUNT)),
            ((1, 2), (HUGE_CKB_AMOUNT, HUGE_CKB_AMOUNT)),
        ],
        3,
        true,
    )
    .await;
    let [mut node_0, _node_1, node_2] = nodes.try_into().expect("3 nodes");

    tokio::time::sleep(tokio::time::Duration::from_millis(1000)).await;

    let mut all_sent = vec![];

    for i in 1..=10 {
        let payment = node_0
            .send_payment_keysend(&node_2, 1000, false)
            .await
            .unwrap();
        all_sent.push(payment.payment_hash);
        eprintln!(
            "send: {} payment_hash: {:?} sentxx",
            i, payment.payment_hash
        );
        tokio::time::sleep(tokio::time::Duration::from_millis(1)).await;

        node_0.wait_until_success(payment.payment_hash).await;
    }
    tokio::time::sleep(tokio::time::Duration::from_millis(1000)).await;
}

#[tokio::test]
async fn test_send_payment_three_nodes_send_each_other_bench_test() {
    init_tracing();
    let _span = tracing::info_span!("node", node = "test").entered();
    let (nodes, _channels) = create_n_nodes_with_index_and_amounts_with_established_channel(
        &[
            ((0, 1), (HUGE_CKB_AMOUNT, HUGE_CKB_AMOUNT)),
            ((1, 2), (HUGE_CKB_AMOUNT, HUGE_CKB_AMOUNT)),
        ],
        3,
        true,
    )
    .await;
    let [mut node_0, _node_1, mut node_2] = nodes.try_into().expect("3 nodes");

    tokio::time::sleep(tokio::time::Duration::from_millis(1000)).await;

    let mut all_sent = vec![];

    for i in 1..=5 {
        let payment1 = node_0
            .send_payment_keysend(&node_2, 1000, false)
            .await
            .unwrap();
        all_sent.push(payment1.payment_hash);
        eprintln!("send: {} payment_hash: {:?} sent", i, payment1.payment_hash);

        let payment2 = node_2
            .send_payment_keysend(&node_0, 1000, false)
            .await
            .unwrap();
        all_sent.push(payment2.payment_hash);
        eprintln!("send: {} payment_hash: {:?} sent", i, payment2.payment_hash);
        tokio::time::sleep(tokio::time::Duration::from_millis(10)).await;

        node_0.wait_until_success(payment1.payment_hash).await;
        node_2.wait_until_success(payment2.payment_hash).await;
    }
}

#[tokio::test]
async fn test_send_payment_three_nodes_bench_test() {
    init_tracing();
    let _span = tracing::info_span!("node", node = "test").entered();
    let (nodes, channels) = create_n_nodes_with_index_and_amounts_with_established_channel(
        &[
            ((0, 1), (HUGE_CKB_AMOUNT, HUGE_CKB_AMOUNT)),
            ((1, 2), (HUGE_CKB_AMOUNT, HUGE_CKB_AMOUNT)),
        ],
        3,
        true,
    )
    .await;
    let [mut node_1, mut node_2, mut node_3] = nodes.try_into().expect("3 nodes");

    tokio::time::sleep(tokio::time::Duration::from_millis(1000)).await;

    let mut all_sent = HashSet::new();
    let mut node_2_got_fee = 0;
    let mut node1_got_amount = 0;
    let mut node_1_sent_fee = 0;
    let mut node3_got_amount = 0;
    let mut node_3_sent_fee = 0;
    let mut node_2_ch1_sent_amount = 0;
    let mut node_2_ch2_sent_amount = 0;

    let old_node_1_amount = node_1.get_local_balance_from_channel(channels[0]);
    let old_node_2_chnnale1_amount = node_2.get_local_balance_from_channel(channels[0]);
    let old_node_2_chnnale2_amount = node_2.get_local_balance_from_channel(channels[1]);
    let old_node_3_amount = node_3.get_local_balance_from_channel(channels[1]);

    for i in 1..=4 {
        let payment1 = node_1
            .send_payment_keysend(&node_3, 1000, false)
            .await
            .unwrap();
        all_sent.insert((1, payment1.payment_hash, payment1.fee));
        eprintln!("send: {} payment_hash: {:?} sent", i, payment1.payment_hash);
        node_1_sent_fee += payment1.fee;
        node_2_got_fee += payment1.fee;

        let payment2 = node_2
            .send_payment_keysend(&node_3, 1000, false)
            .await
            .unwrap();
        all_sent.insert((2, payment2.payment_hash, payment2.fee));
        eprintln!("send: {} payment_hash: {:?} sent", i, payment2.payment_hash);
        node_2_ch1_sent_amount += 1000;
        node1_got_amount += 1000;

        let payment3 = node_2
            .send_payment_keysend(&node_1, 1000, false)
            .await
            .unwrap();
        all_sent.insert((2, payment3.payment_hash, payment3.fee));
        eprintln!("send: {} payment_hash: {:?} sent", i, payment3.payment_hash);
        node_2_ch2_sent_amount += 1000;
        node3_got_amount += 1000;

        let payment4 = node_3
            .send_payment_keysend(&node_1, 1000, false)
            .await
            .unwrap();
        all_sent.insert((3, payment4.payment_hash, payment4.fee));
        eprintln!("send: {} payment_hash: {:?} sent", i, payment4.payment_hash);
        node_3_sent_fee += payment4.fee;
        node_2_got_fee += payment4.fee;
    }

    loop {
        tokio::time::sleep(tokio::time::Duration::from_millis(3000)).await;

        for (node_index, payment_hash, fee) in all_sent.clone().iter() {
            let node = match node_index {
                1 => &mut node_1,
                2 => &mut node_2,
                3 => &mut node_3,
                _ => unreachable!(),
            };
            let status = node.get_payment_status(*payment_hash).await;
            tokio::time::sleep(tokio::time::Duration::from_millis(100)).await;
            eprintln!("got payment: {:?} status: {:?}", payment_hash, status);
            if status == PaymentSessionStatus::Success {
                eprintln!("payment_hash: {:?} success", payment_hash);
                all_sent.remove(&(*node_index, *payment_hash, *fee));
            }
        }
        let res = node_1.node_info().await;
        eprintln!("node1 node_info: {:?}", res);
        let res = node_2.node_info().await;
        eprintln!("node2 node_info: {:?}", res);
        let res = node_3.node_info().await;
        eprintln!("node3 node_info: {:?}", res);
        if all_sent.is_empty() {
            break;
        }
    }

    eprintln!("node_2_got_fee: {}", node_2_got_fee);
    eprintln!("node1_got_amount: {}", node1_got_amount);
    eprintln!("node3_got_amount: {}", node3_got_amount);

    // node1: sent 4 fee to node2, got 4000 from node2
    // node3: sent 4 fee to node2, got 4000 from node2
    // node2: got 8 from node1 and node3, sent 8000 to node1 and node3

    let node_1_amount = node_1.get_local_balance_from_channel(channels[0]);
    let node_2_chnnale1_amount = node_2.get_local_balance_from_channel(channels[0]);
    let node_2_chnnale2_amount = node_2.get_local_balance_from_channel(channels[1]);
    let node_3_amount = node_3.get_local_balance_from_channel(channels[1]);

    let node_1_amount_diff = node_1_amount - old_node_1_amount;
    let node_2_chnnale1_amount_diff = old_node_2_chnnale1_amount - node_2_chnnale1_amount;
    let node_2_chnnale2_amount_diff = old_node_2_chnnale2_amount - node_2_chnnale2_amount;
    let node_3_amount_diff = node_3_amount - old_node_3_amount;

    assert_eq!(node_1_amount_diff, node1_got_amount - node_1_sent_fee);
    // got 3996

    assert_eq!(
        node_2_chnnale1_amount_diff,
        node_2_ch1_sent_amount - node_1_sent_fee
    );
    // sent 3996

    assert_eq!(
        node_2_chnnale2_amount_diff,
        node_2_ch2_sent_amount - node_3_sent_fee
    );
    // sent 3996

    assert_eq!(node_3_amount_diff, node3_got_amount - node_3_sent_fee);
    // got 3996
}

#[tokio::test]
async fn test_send_payment_middle_hop_stopped() {
    init_tracing();
    let _span = tracing::info_span!("node", node = "test").entered();
    let (nodes, _channels) = create_n_nodes_with_index_and_amounts_with_established_channel(
        &[
            ((0, 1), (HUGE_CKB_AMOUNT, HUGE_CKB_AMOUNT)),
            ((1, 2), (HUGE_CKB_AMOUNT, HUGE_CKB_AMOUNT)),
            ((2, 3), (HUGE_CKB_AMOUNT, HUGE_CKB_AMOUNT)),
            ((0, 4), (HUGE_CKB_AMOUNT, HUGE_CKB_AMOUNT)),
            ((4, 3), (HUGE_CKB_AMOUNT, HUGE_CKB_AMOUNT)),
        ],
        5,
        true,
    )
    .await;
    let [mut node_0, _node_1, _node_2, node_3, mut node_4] = nodes.try_into().expect("5 nodes");

    // dry run node_0 -> node_3 will select  0 -> 4 -> 3
    let res = node_0
        .send_payment_keysend(&node_3, 1000, true)
        .await
        .unwrap();
    eprintln!("res: {:?}", res);
    assert_eq!(res.fee, 1);

    // node_4 stopped
    node_4.stop().await;
    tokio::time::sleep(tokio::time::Duration::from_millis(1000)).await;

    // when node_4 stopped, node 0 learned that channel 0 -> 4 was not available
    // so it will try another path 0 -> 1 -> 2 -> 3
    let res = node_0
        .send_payment_keysend(&node_3, 1000, false)
        .await
        .unwrap();
    eprintln!("res: {:?}", res);
    assert_eq!(res.fee, 3);

    node_0.wait_until_success(res.payment_hash).await;
}

#[tokio::test]
async fn test_send_payment_middle_hop_stopped_retry_longer_path() {
    init_tracing();
    let _span = tracing::info_span!("node", node = "test").entered();
    let (nodes, channels) = create_n_nodes_with_index_and_amounts_with_established_channel(
        &[
            ((0, 1), (HUGE_CKB_AMOUNT, HUGE_CKB_AMOUNT)),
            ((1, 2), (HUGE_CKB_AMOUNT, HUGE_CKB_AMOUNT)),
            ((2, 3), (HUGE_CKB_AMOUNT, HUGE_CKB_AMOUNT)),
            ((0, 4), (HUGE_CKB_AMOUNT, HUGE_CKB_AMOUNT)),
            ((4, 5), (HUGE_CKB_AMOUNT, HUGE_CKB_AMOUNT)),
            ((5, 6), (HUGE_CKB_AMOUNT, HUGE_CKB_AMOUNT)),
            ((6, 3), (HUGE_CKB_AMOUNT, HUGE_CKB_AMOUNT)),
        ],
        7,
        true,
    )
    .await;
    let [mut node_0, _node_1, mut node_2, mut node_3, _node_4, _node_5, _node_6] =
        nodes.try_into().expect("7 nodes");

    // dry run node_0 -> node_3 will select  0 -> 1 -> 2 -> 3
    let res = node_0
        .send_payment_keysend(&node_3, 1000, true)
        .await
        .unwrap();
    eprintln!("res: {:?}", res);
    assert_eq!(res.fee, 3);
    node_0.expect_router_used_channel(&res, channels[1]).await;

    // node_2 stopped
    node_2.stop().await;
    tokio::time::sleep(tokio::time::Duration::from_millis(1000)).await;

    let res = node_0
        .send_payment_keysend(&node_3, 1000, true)
        .await
        .unwrap();
    eprintln!("res: {:?}", res);
    // when node_2 stopped, the first try path is still 0 -> 1 -> 2 -> 3
    // so the fee is 3
    assert_eq!(res.fee, 3);
    node_0.expect_router_used_channel(&res, channels[1]).await;

    let res = node_0
        .send_payment_keysend(&node_3, 1000, false)
        .await
        .unwrap();
    eprintln!("res: {:?}", res);
    assert_eq!(res.fee, 3);

    node_0.wait_until_success(res.payment_hash).await;
    let payment = node_0.get_payment_result(res.payment_hash).await;
    eprintln!("payment: {:?}", payment);

    // payment success with a longer path 0 -> 4 -> 5 -> 6 -> 3
    assert_eq!(payment.fee, 5);
    node_0
        .expect_payment_used_channel(res.payment_hash, channels[5])
        .await;

    // node_3 stopped, payment will fail
    node_3.stop().await;
    let res = node_0
        .send_payment_keysend(&node_3, 1000, false)
        .await
        .unwrap();

    eprintln!("res: {:?}", res);
    assert_eq!(res.fee, 5);

    node_0.wait_until_failed(res.payment_hash).await;
}

#[tokio::test]
<<<<<<< HEAD
async fn test_send_payment_max_value_in_flight_in_first_hop() {
    // https://github.com/nervosnetwork/fiber/issues/450

    init_tracing();
    let _span = tracing::info_span!("node", node = "test").entered();
    let nodes = NetworkNode::new_interconnected_nodes(2).await;
    let [mut node_0, mut node_1] = nodes.try_into().expect("2 nodes");
    let (_channel_id, _funding_tx) = {
        establish_channel_between_nodes(
            &mut node_0,
            &mut node_1,
            true,
            HUGE_CKB_AMOUNT,
            HUGE_CKB_AMOUNT,
            None,
            Some(100000000),
            None,
            None,
            None,
            None,
            None,
            None,
            None,
            None,
        )
        .await
    };

    tokio::time::sleep(tokio::time::Duration::from_millis(1000)).await;

    let res = node_0
        .send_payment_keysend(&node_1, 100000000 + 1, false)
        .await
        .unwrap();
    eprintln!("res: {:?}", res);
    assert_eq!(res.fee, 0);

    let payment_hash = res.payment_hash;
    node_0.wait_until_failed(payment_hash).await;

    // now we can not send payment with amount 100000000 + 1 with dry_run
    // since there is already payment history data
    let res = node_0
        .send_payment_keysend(&node_1, 100000000 + 1, true)
        .await;
    eprintln!("res: {:?}", res);
    assert!(res.unwrap_err().to_string().contains("no path found"));

    // if we build a nother channel with higher max_value_in_flight
    // we can send payment with amount 100000000 + 1 with this new channel
    let (channel_id, _funding_tx) = {
        establish_channel_between_nodes(
            &mut node_0,
            &mut node_1,
            true,
            HUGE_CKB_AMOUNT,
            HUGE_CKB_AMOUNT,
            None,
            Some(100000000 + 2),
            None,
            None,
            None,
            None,
            None,
            None,
            None,
            None,
        )
        .await
    };

    tokio::time::sleep(tokio::time::Duration::from_millis(1000)).await;

    let res = node_0
        .send_payment_keysend(&node_1, 100000000 + 1, false)
        .await
        .unwrap();

    let payment_hash = res.payment_hash;
    node_0.wait_until_success(payment_hash).await;
    node_0
        .expect_payment_used_channel(payment_hash, channel_id)
        .await;
=======
async fn test_send_payment_target_hop_stopped() {
    init_tracing();
    let _span = tracing::info_span!("node", node = "test").entered();
    let (nodes, _channels) = create_n_nodes_with_index_and_amounts_with_established_channel(
        &[
            ((0, 1), (HUGE_CKB_AMOUNT, HUGE_CKB_AMOUNT)),
            ((1, 2), (HUGE_CKB_AMOUNT, HUGE_CKB_AMOUNT)),
            ((2, 3), (HUGE_CKB_AMOUNT, HUGE_CKB_AMOUNT)),
            ((3, 4), (HUGE_CKB_AMOUNT, HUGE_CKB_AMOUNT)),
        ],
        5,
        true,
    )
    .await;
    let [mut node_0, _node_1, _node_2, _node_3, mut node_4] = nodes.try_into().expect("5 nodes");

    // dry run node_0 -> node_4 will select  0 -> 1 -> 2 -> 3 -> 4
    let res = node_0
        .send_payment_keysend(&node_4, 1000, true)
        .await
        .unwrap();
    eprintln!("res: {:?}", res);
    assert_eq!(res.fee, 5);

    // node_4 stopped
    node_4.stop().await;
    tokio::time::sleep(tokio::time::Duration::from_millis(1000)).await;

    let res = node_0
        .send_payment_keysend(&node_4, 1000, false)
        .await
        .unwrap();
    eprintln!("res: {:?}", res);
    // when node_4 stopped, the first try path is still 0 -> 1 -> 2 -> 3 -> 4
    // so the fee is 5
    assert_eq!(res.fee, 5);

    node_0.wait_until_failed(res.payment_hash).await;
}

#[tokio::test]
async fn test_send_payment_middle_hop_balance_is_not_enough() {
    // https://github.com/nervosnetwork/fiber/issues/286
    init_tracing();
    let _span = tracing::info_span!("node", node = "test").entered();
    let (nodes, _channels) = create_n_nodes_with_index_and_amounts_with_established_channel(
        &[
            ((0, 1), (HUGE_CKB_AMOUNT, HUGE_CKB_AMOUNT)),
            ((1, 2), (HUGE_CKB_AMOUNT, HUGE_CKB_AMOUNT)),
            ((2, 3), (MIN_RESERVED_CKB, HUGE_CKB_AMOUNT)),
        ],
        4,
        true,
    )
    .await;
    let [mut node_0, _node_1, _node_2, node_3] = nodes.try_into().expect("3 nodes");

    let res = node_0
        .send_payment_keysend(&node_3, 1000, false)
        .await
        .unwrap();
    eprintln!("res: {:?}", res);

    // path is still 0 -> 1 -> 2 -> 3,
    // 2 -> 3 don't have enough balance
    node_0.wait_until_failed(res.payment_hash).await;
    let result = node_0.get_payment_result(res.payment_hash).await;
    eprintln!("debug result: {:?}", result);
    assert!(result
        .failed_error
        .expect("got error")
        .contains("Failed to build route"));
>>>>>>> 7f2ca14b
}<|MERGE_RESOLUTION|>--- conflicted
+++ resolved
@@ -1592,7 +1592,6 @@
 }
 
 #[tokio::test]
-<<<<<<< HEAD
 async fn test_send_payment_max_value_in_flight_in_first_hop() {
     // https://github.com/nervosnetwork/fiber/issues/450
 
@@ -1676,7 +1675,9 @@
     node_0
         .expect_payment_used_channel(payment_hash, channel_id)
         .await;
-=======
+}
+
+#[tokio::test]
 async fn test_send_payment_target_hop_stopped() {
     init_tracing();
     let _span = tracing::info_span!("node", node = "test").entered();
@@ -1749,5 +1750,4 @@
         .failed_error
         .expect("got error")
         .contains("Failed to build route"));
->>>>>>> 7f2ca14b
 }