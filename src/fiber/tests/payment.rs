use super::test_utils::init_tracing;
use crate::fiber::channel::UpdateCommand;
use crate::fiber::graph::PaymentSessionStatus;
use crate::fiber::network::HopHint;
use crate::fiber::network::SendPaymentCommand;
use crate::fiber::tests::test_utils::*;
use crate::fiber::types::Hash256;
use crate::fiber::NetworkActorCommand;
use crate::fiber::NetworkActorMessage;
use ractor::call;
use std::collections::HashSet;

// This test will send two payments from node_0 to node_1, the first payment will run
// with dry_run, the second payment will run without dry_run. Both payments will be successful.
// But only one payment balance will be deducted from node_0.
#[tokio::test]
async fn test_send_payment_for_direct_channel_and_dry_run() {
    init_tracing();
    let _span = tracing::info_span!("node", node = "test").entered();
    // from https://github.com/nervosnetwork/fiber/issues/359

    let (nodes, channels) = create_n_nodes_with_index_and_amounts_with_established_channel(
        &[((0, 1), (MIN_RESERVED_CKB + 10000000000, MIN_RESERVED_CKB))],
        2,
        true,
    )
    .await;
    let [mut node_0, node_1] = nodes.try_into().expect("2 nodes");
    let channel = channels[0];
    let source_node = &mut node_0;

    let res = source_node
        .send_payment_keysend(&node_1, 10000000000, true)
        .await;

    eprintln!("res: {:?}", res);
    assert!(res.is_ok());

    let res = source_node
        .send_payment_keysend(&node_1, 10000000000, false)
        .await;

    eprintln!("res: {:?}", res);
    assert!(res.is_ok());
    let payment_hash = res.unwrap().payment_hash;
    source_node.wait_until_success(payment_hash).await;

    let node_0_balance = source_node.get_local_balance_from_channel(channel);
    let node_1_balance = node_1.get_local_balance_from_channel(channel);

    // A -> B: 10000000000 use the first channel
    assert_eq!(node_0_balance, 0);
    assert_eq!(node_1_balance, 10000000000);
}

#[tokio::test]
async fn test_send_payment_prefer_newer_channels() {
    init_tracing();
    let _span = tracing::info_span!("node", node = "test").entered();

    let (nodes, channels) = create_n_nodes_with_index_and_amounts_with_established_channel(
        &[
            ((0, 1), (MIN_RESERVED_CKB + 10000000000, MIN_RESERVED_CKB)),
            ((0, 1), (MIN_RESERVED_CKB + 10000000000, MIN_RESERVED_CKB)),
        ],
        2,
        true,
    )
    .await;
    let [mut node_0, node_1] = nodes.try_into().expect("2 nodes");
    let source_node = &mut node_0;
    let target_pubkey = node_1.pubkey.clone();

    let res = source_node
        .send_payment(SendPaymentCommand {
            target_pubkey: Some(target_pubkey.clone()),
            amount: Some(10000000000),
            payment_hash: None,
            final_tlc_expiry_delta: None,
            tlc_expiry_limit: None,
            invoice: None,
            timeout: None,
            max_fee_amount: None,
            max_parts: None,
            keysend: Some(true),
            udt_type_script: None,
            allow_self_payment: false,
            hop_hints: None,
            dry_run: false,
        })
        .await;

    eprintln!("res: {:?}", res);
    assert!(res.is_ok());
    let payment_hash = res.unwrap().payment_hash;
    source_node.wait_until_success(payment_hash).await;

    // We are using the second (newer) channel, so the first channel's balances are unchanged.
    let node_0_balance = source_node.get_local_balance_from_channel(channels[0]);
    let node_1_balance = node_1.get_local_balance_from_channel(channels[0]);
    assert_eq!(node_0_balance, 10000000000);
    assert_eq!(node_1_balance, 0);

    // We are using the second (newer) channel, so the second channel's balances are changed.
    let node_0_balance = source_node.get_local_balance_from_channel(channels[1]);
    let node_1_balance = node_1.get_local_balance_from_channel(channels[1]);
    assert_eq!(node_0_balance, 0);
    assert_eq!(node_1_balance, 10000000000);
}

#[tokio::test]
async fn test_send_payment_prefer_channels_with_larger_balance() {
    init_tracing();
    let _span = tracing::info_span!("node", node = "test").entered();

    let (nodes, channels) = create_n_nodes_with_index_and_amounts_with_established_channel(
        &[
            // These two channnels have the same overall capacity, but the second channel has more balance for node_0.
            (
                (0, 1),
                (MIN_RESERVED_CKB + 5000000000, MIN_RESERVED_CKB + 5000000000),
            ),
            ((0, 1), (MIN_RESERVED_CKB + 10000000000, MIN_RESERVED_CKB)),
        ],
        2,
        true,
    )
    .await;
    let [mut node_0, node_1] = nodes.try_into().expect("2 nodes");
    let source_node = &mut node_0;
    let target_pubkey = node_1.pubkey.clone();

    let res = source_node
        .send_payment(SendPaymentCommand {
            target_pubkey: Some(target_pubkey.clone()),
            amount: Some(5000000000),
            payment_hash: None,
            final_tlc_expiry_delta: None,
            tlc_expiry_limit: None,
            invoice: None,
            timeout: None,
            max_fee_amount: None,
            max_parts: None,
            keysend: Some(true),
            udt_type_script: None,
            allow_self_payment: false,
            hop_hints: None,
            dry_run: false,
        })
        .await;

    eprintln!("res: {:?}", res);
    assert!(res.is_ok());
    let payment_hash = res.unwrap().payment_hash;
    source_node.wait_until_success(payment_hash).await;

    // We are using the second channel (with larger balance), so the first channel's balances are unchanged.
    let node_0_balance = source_node.get_local_balance_from_channel(channels[0]);
    let node_1_balance = node_1.get_local_balance_from_channel(channels[0]);
    assert_eq!(node_0_balance, 5000000000);
    assert_eq!(node_1_balance, 5000000000);

    // We are using the second channel (with larger balance), so the second channel's balances are changed.
    let node_0_balance = source_node.get_local_balance_from_channel(channels[1]);
    let node_1_balance = node_1.get_local_balance_from_channel(channels[1]);
    assert_eq!(node_0_balance, 5000000000);
    assert_eq!(node_1_balance, 5000000000);
}

#[tokio::test]
async fn test_send_payment_over_private_channel() {
    async fn test(amount_to_send: u128, is_payment_ok: bool) {
        let (nodes, _channels) = create_n_nodes_with_index_and_amounts_with_established_channel(
            &[((1, 2), (MIN_RESERVED_CKB + 20000000000, MIN_RESERVED_CKB))],
            3,
            true,
        )
        .await;
        let [mut node1, mut node2, node3] = nodes.try_into().expect("3 nodes");

        let (_new_channel_id, _funding_tx) = establish_channel_between_nodes(
            &mut node1,
            &mut node2,
            false,
            MIN_RESERVED_CKB + 20000000000,
            MIN_RESERVED_CKB,
            None,
            None,
            None,
            None,
            None,
            None,
            None,
            None,
            None,
            None,
        )
        .await;

        // sleep for a while
        tokio::time::sleep(tokio::time::Duration::from_secs(2)).await;

        let source_node = &mut node1;
        let target_pubkey = node3.pubkey.clone();

        let res = source_node
            .send_payment(SendPaymentCommand {
                target_pubkey: Some(target_pubkey.clone()),
                amount: Some(amount_to_send),
                payment_hash: None,
                final_tlc_expiry_delta: None,
                tlc_expiry_limit: None,
                invoice: None,
                timeout: None,
                max_fee_amount: None,
                max_parts: None,
                keysend: Some(true),
                udt_type_script: None,
                allow_self_payment: false,
                hop_hints: None,
                dry_run: false,
            })
            .await;

        eprintln!("res: {:?}", res);
        if is_payment_ok {
            assert!(res.is_ok());
        } else {
            assert!(res.is_err());
        }
    }

    test(10000000000, true).await;
    test(30000000000, false).await;
}

#[tokio::test]
async fn test_send_payment_for_pay_self() {
    init_tracing();
    let _span = tracing::info_span!("node", node = "test").entered();
    // from https://github.com/nervosnetwork/fiber/issues/362

    let (nodes, channels) = create_n_nodes_with_index_and_amounts_with_established_channel(
        &[
            ((0, 1), (MIN_RESERVED_CKB + 10000000000, MIN_RESERVED_CKB)),
            ((1, 2), (MIN_RESERVED_CKB + 10000000000, MIN_RESERVED_CKB)),
            ((2, 0), (MIN_RESERVED_CKB + 10000000000, MIN_RESERVED_CKB)),
        ],
        3,
        true,
    )
    .await;
    let [mut node_0, node_1, node_2] = nodes.try_into().expect("3 nodes");

    let node_1_channel0_balance = node_1.get_local_balance_from_channel(channels[0]);
    let node_1_channel1_balance = node_1.get_local_balance_from_channel(channels[1]);
    let node_2_channel1_balance = node_2.get_local_balance_from_channel(channels[1]);
    let node_2_channel2_balance = node_2.get_local_balance_from_channel(channels[2]);

    // now node_0 -> node_2 will be ok only with node_1, so the fee is larger than 0
    let res = node_0.send_payment_keysend(&node_2, 60000000, true).await;

    assert!(res.unwrap().fee > 0);

    // node_0 -> node_0 will be ok for dry_run if `allow_self_payment` is true
    let res = node_0.send_payment_keysend_to_self(60000000, false).await;

    eprintln!("res: {:?}", res);
    assert!(res.is_ok());

    let res = res.unwrap();
    let payment_hash = res.payment_hash;
    node_0.wait_until_success(payment_hash).await;
    node_0
        .assert_payment_status(payment_hash, PaymentSessionStatus::Success, Some(1))
        .await;

    let node_0_balance1 = node_0.get_local_balance_from_channel(channels[0]);
    let node_0_balance2 = node_0.get_local_balance_from_channel(channels[2]);

    assert_eq!(node_0_balance1, 10000000000 - 60000000 - res.fee);
    assert_eq!(node_0_balance2, 60000000);

    eprintln!(
        "node1 left: {:?}, right: {:?}",
        node_1.get_local_balance_from_channel(channels[0]),
        node_1.get_local_balance_from_channel(channels[1])
    );

    let node_1_new_channel0_balance = node_1.get_local_balance_from_channel(channels[0]);
    let node_1_new_channel1_balance = node_1.get_local_balance_from_channel(channels[1]);
    let node_2_new_channel1_balance = node_2.get_local_balance_from_channel(channels[1]);
    let node_2_new_channel2_balance = node_2.get_local_balance_from_channel(channels[2]);

    let node1_fee = (node_1_new_channel0_balance - node_1_channel0_balance)
        - (node_1_channel1_balance - node_1_new_channel1_balance);
    assert!(node1_fee > 0);

    let node2_fee = (node_2_new_channel1_balance - node_2_channel1_balance)
        - (node_2_channel2_balance - node_2_new_channel2_balance);
    assert!(node2_fee > 0);
    assert_eq!(node1_fee + node2_fee, res.fee);

    // node_0 -> node_2 will be ok with direct channel2,
    // since after payself this channel now have enough balance, so the fee is 0
    let res = node_0.send_payment_keysend(&node_2, 60000000, true).await;

    eprintln!("res: {:?}", res);
    assert_eq!(res.unwrap().fee, 0);
}

#[tokio::test]
async fn test_send_payment_for_pay_self_with_two_nodes() {
    init_tracing();
    let _span = tracing::info_span!("node", node = "test").entered();
    // from https://github.com/nervosnetwork/fiber/issues/355

    let (nodes, channels) = create_n_nodes_with_index_and_amounts_with_established_channel(
        &[
            ((0, 1), (MIN_RESERVED_CKB + 10000000000, MIN_RESERVED_CKB)),
            ((1, 0), (MIN_RESERVED_CKB + 10000000000, MIN_RESERVED_CKB)),
        ],
        2,
        true,
    )
    .await;
    let [mut node_0, node_1] = nodes.try_into().expect("2 nodes");

    let node_1_channel0_balance = node_1.get_local_balance_from_channel(channels[0]);
    let node_1_channel1_balance = node_1.get_local_balance_from_channel(channels[1]);

    // node_0 -> node_0 will be ok for dry_run if `allow_self_payment` is true
    let res = node_0.send_payment_keysend_to_self(60000000, false).await;

    eprintln!("res: {:?}", res);
    assert!(res.is_ok());

    let res = res.unwrap();
    let payment_hash = res.payment_hash;
    node_0.wait_until_success(payment_hash).await;
    node_0
        .assert_payment_status(payment_hash, PaymentSessionStatus::Success, Some(1))
        .await;

    let node_0_balance1 = node_0.get_local_balance_from_channel(channels[0]);
    let node_0_balance2 = node_0.get_local_balance_from_channel(channels[1]);

    assert_eq!(node_0_balance1, 10000000000 - 60000000 - res.fee);
    assert_eq!(node_0_balance2, 60000000);

    let new_node_1_channel0_balance = node_1.get_local_balance_from_channel(channels[0]);
    let new_node_1_channel1_balance = node_1.get_local_balance_from_channel(channels[1]);

    let node1_fee = (new_node_1_channel0_balance - node_1_channel0_balance)
        - (node_1_channel1_balance - new_node_1_channel1_balance);
    eprintln!("fee: {:?}", res.fee);
    assert_eq!(node1_fee, res.fee);
}

#[tokio::test]
async fn test_send_payment_with_more_capacity_for_payself() {
    init_tracing();
    let _span = tracing::info_span!("node", node = "test").entered();
    // from https://github.com/nervosnetwork/fiber/issues/362

    let (nodes, channels) = create_n_nodes_with_index_and_amounts_with_established_channel(
        &[
            (
                (0, 1),
                (
                    MIN_RESERVED_CKB + 10000000000,
                    MIN_RESERVED_CKB + 10000000000,
                ),
            ),
            (
                (1, 2),
                (
                    MIN_RESERVED_CKB + 10000000000,
                    MIN_RESERVED_CKB + 10000000000,
                ),
            ),
            (
                (2, 0),
                (
                    MIN_RESERVED_CKB + 10000000000,
                    MIN_RESERVED_CKB + 10000000000,
                ),
            ),
        ],
        3,
        true,
    )
    .await;
    let [mut node_0, node_1, node_2] = nodes.try_into().expect("3 nodes");

    let node_1_channel0_balance = node_1.get_local_balance_from_channel(channels[0]);
    let node_1_channel1_balance = node_1.get_local_balance_from_channel(channels[1]);
    let node_2_channel1_balance = node_2.get_local_balance_from_channel(channels[1]);
    let node_2_channel2_balance = node_2.get_local_balance_from_channel(channels[2]);

    // node_0 -> node_0 will be ok if `allow_self_payment` is true
    let res = node_0.send_payment_keysend_to_self(60000000, false).await;

    eprintln!("res: {:?}", res);
    assert!(res.is_ok());

    // sleep for a while
    let res = res.unwrap();
    let payment_hash = res.payment_hash;
    node_0.wait_until_success(payment_hash).await;
    node_0
        .assert_payment_status(payment_hash, PaymentSessionStatus::Success, Some(1))
        .await;

    let node_0_balance1 = node_0.get_local_balance_from_channel(channels[0]);
    let node_0_balance2 = node_0.get_local_balance_from_channel(channels[2]);

    eprintln!("fee: {:?}", res.fee);
    // for node0 pay to self, only the fee will be deducted
    assert!(node_0_balance1 + node_0_balance2 == 10000000000 + 10000000000 - res.fee);

    eprintln!(
        "node1 left: {:?}, right: {:?}",
        node_1.get_local_balance_from_channel(channels[0]),
        node_1.get_local_balance_from_channel(channels[1])
    );

    let node_1_new_channel0_balance = node_1.get_local_balance_from_channel(channels[0]);
    let node_1_new_channel1_balance = node_1.get_local_balance_from_channel(channels[1]);
    let node_2_new_channel1_balance = node_2.get_local_balance_from_channel(channels[1]);
    let node_2_new_channel2_balance = node_2.get_local_balance_from_channel(channels[2]);

    // we may route to self from
    //     node0 -> node1 -> node2 -> node0
    // or  node0 -> node2 -> node1 -> node0
    // so the assertion need to be more complex
    let node1_fee = if node_1_new_channel0_balance > node_1_channel0_balance {
        (node_1_new_channel0_balance - node_1_channel0_balance)
            - (node_1_channel1_balance - node_1_new_channel1_balance)
    } else {
        (node_1_new_channel1_balance - node_1_channel1_balance)
            - (node_1_channel0_balance - node_1_new_channel0_balance)
    };
    assert!(node1_fee > 0);

    let node2_fee = if node_2_new_channel1_balance > node_2_channel1_balance {
        (node_2_new_channel1_balance - node_2_channel1_balance)
            - (node_2_channel2_balance - node_2_new_channel2_balance)
    } else {
        (node_2_new_channel2_balance - node_2_channel2_balance)
            - (node_2_channel1_balance - node_2_new_channel1_balance)
    };
    assert_eq!(node1_fee + node2_fee, res.fee);
}

#[tokio::test]
async fn test_send_payment_with_route_to_self_with_hop_hints() {
    init_tracing();
    let _span = tracing::info_span!("node", node = "test").entered();

    let (nodes, channels) = create_n_nodes_with_index_and_amounts_with_established_channel(
        &[
            (
                (0, 1),
                (
                    MIN_RESERVED_CKB + 10000000000,
                    MIN_RESERVED_CKB + 10000000000,
                ),
            ),
            (
                (1, 2),
                (
                    MIN_RESERVED_CKB + 10000000000,
                    MIN_RESERVED_CKB + 10000000000,
                ),
            ),
            (
                (2, 0),
                (
                    MIN_RESERVED_CKB + 10000000000,
                    MIN_RESERVED_CKB + 10000000000,
                ),
            ),
        ],
        3,
        true,
    )
    .await;
    let [mut node_0, node_1, node_2] = nodes.try_into().expect("3 nodes");
    eprintln!("node_0: {:?}", node_0.pubkey);
    eprintln!("node_1: {:?}", node_1.pubkey);
    eprintln!("node_2: {:?}", node_2.pubkey);

    let node_1_channel0_balance = node_1.get_local_balance_from_channel(channels[0]);
    let node_1_channel1_balance = node_1.get_local_balance_from_channel(channels[1]);
    let node_2_channel1_balance = node_2.get_local_balance_from_channel(channels[1]);
    let node_2_channel2_balance = node_2.get_local_balance_from_channel(channels[2]);

    let channel_0_funding_tx = node_0.get_channel_funding_tx(&channels[0]).unwrap();

    // node_0 -> node_0 will be ok if `allow_self_payment` is true
    // use hop hints to help find_path use node1 -> node0,
    // then the only valid route will be node0 -> node2 -> node1 -> node0
    let res = node_0
        .send_payment(SendPaymentCommand {
            target_pubkey: Some(node_0.pubkey.clone()),
            amount: Some(60000000),
            payment_hash: None,
            final_tlc_expiry_delta: None,
            tlc_expiry_limit: None,
            invoice: None,
            timeout: None,
            max_fee_amount: None,
            max_parts: None,
            keysend: Some(true),
            udt_type_script: None,
            allow_self_payment: true,
            hop_hints: Some(vec![HopHint {
                pubkey: node_0.pubkey.clone(),
                channel_funding_tx: channel_0_funding_tx,
                inbound: true,
            }]),
            dry_run: false,
        })
        .await;

    eprintln!("res: {:?}", res);
    assert!(res.is_ok());

    let res = res.unwrap();
    let payment_hash = res.payment_hash;
    node_0.wait_until_success(payment_hash).await;
    node_0
        .assert_payment_status(payment_hash, PaymentSessionStatus::Success, Some(1))
        .await;

    let node_0_balance1 = node_0.get_local_balance_from_channel(channels[0]);
    let node_0_balance2 = node_0.get_local_balance_from_channel(channels[2]);

    eprintln!("fee: {:?}", res.fee);
    // for node0 pay to self, only the fee will be deducted
    assert!(node_0_balance1 + node_0_balance2 == 10000000000 + 10000000000 - res.fee);

    eprintln!(
        "node1 left: {:?}, right: {:?}",
        node_1.get_local_balance_from_channel(channels[0]),
        node_1.get_local_balance_from_channel(channels[1])
    );

    let node_1_new_channel0_balance = node_1.get_local_balance_from_channel(channels[0]);
    let node_1_new_channel1_balance = node_1.get_local_balance_from_channel(channels[1]);
    let node_2_new_channel1_balance = node_2.get_local_balance_from_channel(channels[1]);
    let node_2_new_channel2_balance = node_2.get_local_balance_from_channel(channels[2]);

    // node0 can only route to self from
    // node0 -> node2 -> node1 -> node0
    let node1_fee = (node_1_new_channel1_balance - node_1_channel1_balance)
        - (node_1_channel0_balance - node_1_new_channel0_balance);

    assert!(node1_fee > 0);

    let node2_fee = (node_2_new_channel2_balance - node_2_channel2_balance)
        - (node_2_channel1_balance - node_2_new_channel1_balance);

    assert_eq!(node1_fee + node2_fee, res.fee);
}

#[tokio::test]
async fn test_send_payment_with_route_to_self_with_outbound_hop_hints() {
    init_tracing();
    let _span = tracing::info_span!("node", node = "test").entered();

    let (nodes, channels) = create_n_nodes_with_index_and_amounts_with_established_channel(
        &[
            (
                (0, 1),
                (
                    MIN_RESERVED_CKB + 10000000000,
                    MIN_RESERVED_CKB + 10000000000,
                ),
            ),
            (
                (1, 2),
                (
                    MIN_RESERVED_CKB + 10000000000,
                    MIN_RESERVED_CKB + 10000000000,
                ),
            ),
            (
                (2, 0),
                (
                    MIN_RESERVED_CKB + 10000000000,
                    MIN_RESERVED_CKB + 10000000000,
                ),
            ),
        ],
        3,
        true,
    )
    .await;
    let [mut node_0, node_1, node_2] = nodes.try_into().expect("3 nodes");
    eprintln!("node_0: {:?}", node_0.pubkey);
    eprintln!("node_1: {:?}", node_1.pubkey);
    eprintln!("node_2: {:?}", node_2.pubkey);

    let node_1_channel0_balance = node_1.get_local_balance_from_channel(channels[0]);
    let node_1_channel1_balance = node_1.get_local_balance_from_channel(channels[1]);
    let node_2_channel1_balance = node_2.get_local_balance_from_channel(channels[1]);
    let node_2_channel2_balance = node_2.get_local_balance_from_channel(channels[2]);

    let channel_0_funding_tx = node_0.get_channel_funding_tx(&channels[0]).unwrap();

    // node_0 -> node_0 will be ok if `allow_self_payment` is true
    // use hop hints to help find_path use node0 -> node1,
    // then the only valid route will be node0 -> node1 -> node2 -> node0
    let res = node_0
        .send_payment(SendPaymentCommand {
            target_pubkey: Some(node_0.pubkey.clone()),
            amount: Some(60000000),
            payment_hash: None,
            final_tlc_expiry_delta: None,
            tlc_expiry_limit: None,
            invoice: None,
            timeout: None,
            max_fee_amount: None,
            max_parts: None,
            keysend: Some(true),
            udt_type_script: None,
            allow_self_payment: true,
            hop_hints: Some(vec![HopHint {
                pubkey: node_0.pubkey.clone(),
                channel_funding_tx: channel_0_funding_tx,
                inbound: false,
            }]),
            dry_run: false,
        })
        .await;

    eprintln!("res: {:?}", res);
    assert!(res.is_ok());

    let res = res.unwrap();
    let payment_hash = res.payment_hash;
    node_0.wait_until_success(payment_hash).await;
    node_0
        .assert_payment_status(payment_hash, PaymentSessionStatus::Success, Some(1))
        .await;

    let node_0_balance1 = node_0.get_local_balance_from_channel(channels[0]);
    let node_0_balance2 = node_0.get_local_balance_from_channel(channels[2]);

    eprintln!("fee: {:?}", res.fee);
    // for node0 pay to self, only the fee will be deducted
    assert!(node_0_balance1 + node_0_balance2 == 10000000000 + 10000000000 - res.fee);

    eprintln!(
        "node1 left: {:?}, right: {:?}",
        node_1.get_local_balance_from_channel(channels[0]),
        node_1.get_local_balance_from_channel(channels[1])
    );

    let node_1_new_channel0_balance = node_1.get_local_balance_from_channel(channels[0]);
    let node_1_new_channel1_balance = node_1.get_local_balance_from_channel(channels[1]);
    let node_2_new_channel1_balance = node_2.get_local_balance_from_channel(channels[1]);
    let node_2_new_channel2_balance = node_2.get_local_balance_from_channel(channels[2]);

    // node0 can only route to self from
    // node0 -> node1 -> node2 -> node0
    let node1_fee = (node_1_new_channel0_balance - node_1_channel0_balance)
        - (node_1_channel1_balance - node_1_new_channel1_balance);

    assert!(node1_fee > 0);

    let node2_fee = (node_2_new_channel1_balance - node_2_channel1_balance)
        - (node_2_channel2_balance - node_2_new_channel2_balance);

    assert_eq!(node1_fee + node2_fee, res.fee);
}

#[tokio::test]
async fn test_send_payment_select_channel_with_hop_hints() {
    init_tracing();
    let _span = tracing::info_span!("node", node = "test").entered();

    let (nodes, channels) = create_n_nodes_with_index_and_amounts_with_established_channel(
        &[
            ((0, 1), (HUGE_CKB_AMOUNT, HUGE_CKB_AMOUNT)),
            // there are 3 channels from node1 -> node2
            ((1, 2), (HUGE_CKB_AMOUNT, HUGE_CKB_AMOUNT)),
            ((1, 2), (HUGE_CKB_AMOUNT, HUGE_CKB_AMOUNT)),
            ((1, 2), (HUGE_CKB_AMOUNT, HUGE_CKB_AMOUNT)),
            ((2, 3), (HUGE_CKB_AMOUNT, HUGE_CKB_AMOUNT)),
        ],
        4,
        true,
    )
    .await;
    let [mut node_0, node_1, node_2, node_3] = nodes.try_into().expect("4 nodes");
    eprintln!("node_0: {:?}", node_0.pubkey);
    eprintln!("node_1: {:?}", node_1.pubkey);
    eprintln!("node_2: {:?}", node_2.pubkey);
    eprintln!("node_3: {:?}", node_3.pubkey);

    let channel_3_funding_tx = node_0.get_channel_funding_tx(&channels[3]).unwrap();
    eprintln!("channel_3_funding_tx: {:?}", channel_3_funding_tx);
    let res = node_0
        .send_payment(SendPaymentCommand {
            target_pubkey: Some(node_3.pubkey.clone()),
            amount: Some(60000000),
            payment_hash: None,
            final_tlc_expiry_delta: None,
            tlc_expiry_limit: None,
            invoice: None,
            timeout: None,
            max_fee_amount: None,
            max_parts: None,
            keysend: Some(true),
            udt_type_script: None,
            allow_self_payment: true,
            // at node_1, we must use channel_3 to reach node_2
            hop_hints: Some(vec![HopHint {
                pubkey: node_2.pubkey.clone(),
                channel_funding_tx: channel_3_funding_tx,
                inbound: true,
            }]),
            dry_run: false,
        })
        .await;

    eprintln!("res: {:?}", res);
    assert!(res.is_ok());
    let payment_hash = res.unwrap().payment_hash;
    eprintln!("payment_hash: {:?}", payment_hash);
    let payment_session = node_0
        .get_payment_session(payment_hash)
        .expect("get payment");
    eprintln!("payment_session: {:?}", payment_session);
    let used_channels: Vec<Hash256> = payment_session
        .route
        .nodes
        .iter()
        .map(|x| x.channel_outpoint.tx_hash().into())
        .collect();
    eprintln!("used_channels: {:?}", used_channels);
    assert_eq!(used_channels.len(), 4);
    assert_eq!(used_channels[1], channel_3_funding_tx);

    tokio::time::sleep(tokio::time::Duration::from_millis(2500)).await;

    // try channel_2 with outbound hop hints
    let channel_2_funding_tx = node_0.get_channel_funding_tx(&channels[2]).unwrap();
    eprintln!("channel_2_funding_tx: {:?}", channel_2_funding_tx);
    let res = node_0
        .send_payment(SendPaymentCommand {
            target_pubkey: Some(node_3.pubkey.clone()),
            amount: Some(60000000),
            payment_hash: None,
            final_tlc_expiry_delta: None,
            tlc_expiry_limit: None,
            invoice: None,
            timeout: None,
            max_fee_amount: None,
            max_parts: None,
            keysend: Some(true),
            udt_type_script: None,
            allow_self_payment: true,
            // at node_1, we must use channel_2 to reach node_2
            hop_hints: Some(vec![HopHint {
                pubkey: node_1.pubkey.clone(),
                channel_funding_tx: channel_2_funding_tx,
                inbound: false,
            }]),
            dry_run: false,
        })
        .await;

    eprintln!("res: {:?}", res);
    assert!(res.is_ok());
    let payment_hash = res.unwrap().payment_hash;
    eprintln!("payment_hash: {:?}", payment_hash);
    let payment_session = node_0
        .get_payment_session(payment_hash)
        .expect("get payment");
    eprintln!("payment_session: {:?}", payment_session);
    let used_channels: Vec<Hash256> = payment_session
        .route
        .nodes
        .iter()
        .map(|x| x.channel_outpoint.tx_hash().into())
        .collect();
    eprintln!("used_channels: {:?}", used_channels);
    assert_eq!(used_channels.len(), 4);
    assert_eq!(used_channels[1], channel_2_funding_tx);

    let wrong_channel_hash = Hash256::from([0u8; 32]);
    // if we specify a wrong funding_tx, the payment will fail
    let res = node_0
        .send_payment(SendPaymentCommand {
            target_pubkey: Some(node_3.pubkey.clone()),
            amount: Some(60000000),
            payment_hash: None,
            final_tlc_expiry_delta: None,
            tlc_expiry_limit: None,
            invoice: None,
            timeout: None,
            max_fee_amount: None,
            max_parts: None,
            keysend: Some(true),
            udt_type_script: None,
            allow_self_payment: true,
            // at node_1, we must use channel_3 to reach node_2
            hop_hints: Some(vec![HopHint {
                pubkey: node_2.pubkey.clone(),
                channel_funding_tx: wrong_channel_hash,
                inbound: true,
            }]),
            dry_run: false,
        })
        .await;
    eprintln!("res: {:?}", res);
    assert!(res
        .unwrap_err()
        .to_string()
        .contains("PathFind error: no path found"));
}

#[tokio::test]
async fn test_send_payment_two_nodes_with_hop_hints_and_multiple_channels() {
    init_tracing();
    let _span = tracing::info_span!("node", node = "test").entered();

    let (nodes, channels) = create_n_nodes_with_index_and_amounts_with_established_channel(
        &[
            ((0, 1), (HUGE_CKB_AMOUNT, MIN_RESERVED_CKB)),
            ((0, 1), (HUGE_CKB_AMOUNT, MIN_RESERVED_CKB)),
            ((1, 0), (HUGE_CKB_AMOUNT, MIN_RESERVED_CKB)),
            ((1, 0), (HUGE_CKB_AMOUNT, MIN_RESERVED_CKB)),
        ],
        2,
        true,
    )
    .await;
    let [mut node_0, node_1] = nodes.try_into().expect("2 nodes");
    eprintln!("node_0: {:?}", node_0.pubkey);
    eprintln!("node_1: {:?}", node_1.pubkey);

    let channel_1_funding_tx = node_0.get_channel_funding_tx(&channels[1]).unwrap();
    let channel_3_funding_tx = node_0.get_channel_funding_tx(&channels[3]).unwrap();
    let old_balance = node_0.get_local_balance_from_channel(channels[1]);
    let old_node1_balance = node_1.get_local_balance_from_channel(channels[3]);
    eprintln!("channel_1_funding_tx: {:?}", channel_1_funding_tx);
    let res = node_0
        .send_payment(SendPaymentCommand {
            target_pubkey: Some(node_0.pubkey.clone()),
            amount: Some(60000000),
            payment_hash: None,
            final_tlc_expiry_delta: None,
            tlc_expiry_limit: None,
            invoice: None,
            timeout: None,
            max_fee_amount: None,
            max_parts: None,
            keysend: Some(true),
            udt_type_script: None,
            allow_self_payment: true,
            hop_hints: Some(vec![
                // node1 - channel_1 -> node2
                HopHint {
                    pubkey: node_0.pubkey.clone(),
                    channel_funding_tx: channel_1_funding_tx,
                    inbound: false,
                },
                // node2 - channel_3 -> node1
                HopHint {
                    pubkey: node_0.pubkey.clone(),
                    channel_funding_tx: channel_3_funding_tx,
                    inbound: true,
                },
            ]),
            dry_run: false,
        })
        .await
        .unwrap();

    let payment_hash = res.payment_hash;
    eprintln!("payment_hash: {:?}", payment_hash);
    let payment_session = node_0
        .get_payment_session(payment_hash)
        .expect("get payment");
    eprintln!("payment_session: {:?}", payment_session);
    let used_channels: Vec<Hash256> = payment_session
        .route
        .nodes
        .iter()
        .map(|x| x.channel_outpoint.tx_hash().into())
        .collect();
    eprintln!("used_channels: {:?}", used_channels);
    assert_eq!(used_channels.len(), 3);
    assert_eq!(used_channels[0], channel_1_funding_tx);
    assert_eq!(used_channels[1], channel_3_funding_tx);

    tokio::time::sleep(tokio::time::Duration::from_millis(2000)).await;

    let balance = node_0.get_local_balance_from_channel(channels[1]);
    assert_eq!(balance, old_balance - 60000000 - res.fee);

    let node_1_balance = node_1.get_local_balance_from_channel(channels[1]);
    assert_eq!(node_1_balance, 60000000 + res.fee);

    let balance = node_0.get_local_balance_from_channel(channels[3]);
    assert_eq!(balance, 60000000);

    let node_1_balance = node_1.get_local_balance_from_channel(channels[3]);
    assert_eq!(node_1_balance, old_node1_balance - 60000000);
}

#[tokio::test]
async fn test_network_send_payment_randomly_send_each_other() {
    init_tracing();

    let _span = tracing::info_span!("node", node = "test").entered();
    let node_a_funding_amount = 100000000000;
    let node_b_funding_amount = 100000000000;

    let (node_a, node_b, new_channel_id) =
        create_nodes_with_established_channel(node_a_funding_amount, node_b_funding_amount, true)
            .await;
    // Wait for the channel announcement to be broadcasted
    tokio::time::sleep(tokio::time::Duration::from_millis(1000)).await;
    let node_a_old_balance = node_a.get_local_balance_from_channel(new_channel_id);
    let node_b_old_balance = node_b.get_local_balance_from_channel(new_channel_id);

    let node_a_pubkey = node_a.pubkey.clone();
    let node_b_pubkey = node_b.pubkey.clone();

    let mut node_a_sent = 0;
    let mut node_b_sent = 0;
    let mut all_sent = vec![];
    for _i in 1..8 {
        let rand_wait_time = rand::random::<u64>() % 1000;
        tokio::time::sleep(tokio::time::Duration::from_millis(rand_wait_time)).await;

        let rand_num = rand::random::<u64>() % 2;
        let amount = rand::random::<u128>() % 10000;
        eprintln!("generated ampunt: {}", amount);
        let (source, target) = if rand_num == 0 {
            (&node_a.network_actor, node_b_pubkey.clone())
        } else {
            (&node_b.network_actor, node_a_pubkey.clone())
        };
        let message = |rpc_reply| -> NetworkActorMessage {
            NetworkActorMessage::Command(NetworkActorCommand::SendPayment(
                SendPaymentCommand {
                    target_pubkey: Some(target),
                    amount: Some(amount),
                    payment_hash: None,
                    final_tlc_expiry_delta: None,
                    tlc_expiry_limit: None,
                    invoice: None,
                    timeout: None,
                    max_fee_amount: None,
                    max_parts: None,
                    keysend: Some(true),
                    udt_type_script: None,
                    allow_self_payment: false,
                    hop_hints: None,
                    dry_run: false,
                },
                rpc_reply,
            ))
        };

        let res = call!(source, message).expect("node_a alive").unwrap();

        if rand_num == 0 {
            all_sent.push((true, amount, res.payment_hash, res.status));
        } else {
            all_sent.push((false, amount, res.payment_hash, res.status));
        }
    }

    tokio::time::sleep(tokio::time::Duration::from_millis(4000)).await;
    for (a_sent, amount, payment_hash, create_status) in all_sent {
        let message = |rpc_reply| -> NetworkActorMessage {
            NetworkActorMessage::Command(NetworkActorCommand::GetPayment(payment_hash, rpc_reply))
        };
        let network = if a_sent {
            &node_a.network_actor
        } else {
            &node_b.network_actor
        };
        let res = call!(network, message).expect("node_a alive").unwrap();
        if res.status == PaymentSessionStatus::Success {
            assert!(matches!(
                create_status,
                PaymentSessionStatus::Created | PaymentSessionStatus::Inflight
            ));
            eprintln!(
                "{} payment_hash: {:?} success with amount: {} create_status: {:?}",
                if a_sent { "a -> b" } else { "b -> a" },
                payment_hash,
                amount,
                create_status
            );
            if a_sent {
                node_a_sent += amount;
            } else {
                node_b_sent += amount;
            }
        }
    }

    eprintln!(
        "node_a_old_balance: {}, node_b_old_balance: {}",
        node_a_old_balance, node_b_old_balance
    );
    eprintln!("node_a_sent: {}, node_b_sent: {}", node_a_sent, node_b_sent);
    let new_node_a_balance = node_a.get_local_balance_from_channel(new_channel_id);
    let new_node_b_balance = node_b.get_local_balance_from_channel(new_channel_id);

    eprintln!(
        "new_node_a_balance: {}, new_node_b_balance: {}",
        new_node_a_balance, new_node_b_balance
    );

    assert_eq!(
        node_a_old_balance + node_b_old_balance,
        new_node_a_balance + new_node_b_balance
    );
    assert_eq!(
        new_node_a_balance,
        node_a_old_balance - node_a_sent + node_b_sent
    );
    assert_eq!(
        new_node_b_balance,
        node_b_old_balance - node_b_sent + node_a_sent
    );
}

#[tokio::test]
async fn test_network_three_nodes_two_channels_send_each_other() {
    init_tracing();

    let _span = tracing::info_span!("node", node = "test").entered();
    let (nodes, channels) = create_n_nodes_with_index_and_amounts_with_established_channel(
        &[
            ((0, 1), (HUGE_CKB_AMOUNT, HUGE_CKB_AMOUNT)),
            ((1, 2), (HUGE_CKB_AMOUNT, HUGE_CKB_AMOUNT)),
        ],
        3,
        true,
    )
    .await;
    let [mut node_a, node_b, mut node_c] = nodes.try_into().expect("3 nodes");

    // Wait for the channel announcement to be broadcasted
    tokio::time::sleep(tokio::time::Duration::from_millis(1000)).await;
    let node_b_old_balance_channel_0 = node_b.get_local_balance_from_channel(channels[0]);
    let node_b_old_balance_channel_1 = node_b.get_local_balance_from_channel(channels[1]);

    let amount_a_to_c = 60000;
    let res = node_a
        .send_payment_keysend(&node_c, amount_a_to_c, false)
        .await
        .unwrap();
    let payment_hash1 = res.payment_hash;
    let fee1 = res.fee;
    eprintln!("payment_hash1: {:?}", payment_hash1);

    let amount_c_to_a = 50000;
    let res = node_c
        .send_payment_keysend(&node_a, amount_c_to_a, false)
        .await
        .unwrap();

    let payment_hash2 = res.payment_hash;
    let fee2 = res.fee;
    eprintln!("payment_hash2: {:?}", payment_hash2);

    node_a.wait_until_success(payment_hash1).await;
    node_c.wait_until_success(payment_hash2).await;

    let new_node_b_balance_channel_0 = node_b.get_local_balance_from_channel(channels[0]);
    let new_node_b_balance_channel_1 = node_b.get_local_balance_from_channel(channels[1]);

    let node_b_fee = new_node_b_balance_channel_0 + new_node_b_balance_channel_1
        - node_b_old_balance_channel_0
        - node_b_old_balance_channel_1;

    eprintln!("node_b_fee: {}", node_b_fee);
    eprintln!("fee1: {}, fee2: {}", fee1, fee2);
    assert_eq!(node_b_fee, fee1 + fee2);
}

#[tokio::test]
async fn test_network_three_nodes_send_each_other() {
    init_tracing();

    let _span = tracing::info_span!("node", node = "test").entered();
    let (nodes, channels) = create_n_nodes_with_index_and_amounts_with_established_channel(
        &[
            ((0, 1), (HUGE_CKB_AMOUNT, HUGE_CKB_AMOUNT)),
            ((1, 2), (HUGE_CKB_AMOUNT, HUGE_CKB_AMOUNT)),
            ((2, 1), (HUGE_CKB_AMOUNT, HUGE_CKB_AMOUNT)),
            ((1, 0), (HUGE_CKB_AMOUNT, HUGE_CKB_AMOUNT)),
        ],
        3,
        true,
    )
    .await;
    let [node_a, node_b, node_c] = nodes.try_into().expect("3 nodes");

    // Wait for the channel announcement to be broadcasted
    let node_b_old_balance_channel_0 = node_b.get_local_balance_from_channel(channels[0]);
    let node_b_old_balance_channel_1 = node_b.get_local_balance_from_channel(channels[1]);
    let node_b_old_balance_channel_2 = node_b.get_local_balance_from_channel(channels[2]);
    let node_b_old_balance_channel_3 = node_b.get_local_balance_from_channel(channels[3]);

    eprintln!(
        "node_b_old_balance_channel_0: {}, node_b_old_balance_channel_1: {}",
        node_b_old_balance_channel_0, node_b_old_balance_channel_1
    );
    eprintln!(
        "node_b_old_balance_channel_2: {}, node_b_old_balance_channel_3: {}",
        node_b_old_balance_channel_2, node_b_old_balance_channel_3
    );

    let node_a_pubkey = node_a.pubkey.clone();
    let node_c_pubkey = node_c.pubkey.clone();

    let amount_a_to_c = 60000;
    let message = |rpc_reply| -> NetworkActorMessage {
        NetworkActorMessage::Command(NetworkActorCommand::SendPayment(
            SendPaymentCommand {
                target_pubkey: Some(node_c_pubkey.clone()),
                amount: Some(amount_a_to_c),
                payment_hash: None,
                final_tlc_expiry_delta: None,
                tlc_expiry_limit: None,
                invoice: None,
                timeout: None,
                max_fee_amount: None,
                max_parts: None,
                keysend: Some(true),
                udt_type_script: None,
                allow_self_payment: false,
                hop_hints: None,
                dry_run: false,
            },
            rpc_reply,
        ))
    };

    let res = call!(node_a.network_actor, message)
        .expect("node_a alive")
        .unwrap();
    let payment_hash1 = res.payment_hash;
    let fee1 = res.fee;
    eprintln!("payment_hash1: {:?}", payment_hash1);

    let amount_c_to_a = 60000;
    let message = |rpc_reply| -> NetworkActorMessage {
        NetworkActorMessage::Command(NetworkActorCommand::SendPayment(
            SendPaymentCommand {
                target_pubkey: Some(node_a_pubkey.clone()),
                amount: Some(amount_c_to_a),
                payment_hash: None,
                final_tlc_expiry_delta: None,
                tlc_expiry_limit: None,
                invoice: None,
                timeout: None,
                max_fee_amount: None,
                max_parts: None,
                keysend: Some(true),
                udt_type_script: None,
                allow_self_payment: false,
                hop_hints: None,
                dry_run: false,
            },
            rpc_reply,
        ))
    };

    let res = call!(node_c.network_actor, message)
        .expect("node_a alive")
        .unwrap();

    let payment_hash2 = res.payment_hash;
    let fee2 = res.fee;
    eprintln!("payment_hash2: {:?}", payment_hash2);

    node_a.wait_until_success(payment_hash1).await;
    node_c.wait_until_success(payment_hash2).await;

    let new_node_b_balance_channel_0 = node_b.get_local_balance_from_channel(channels[0]);
    let new_node_b_balance_channel_1 = node_b.get_local_balance_from_channel(channels[1]);
    let new_node_b_balance_channel_2 = node_b.get_local_balance_from_channel(channels[2]);
    let new_node_b_balance_channel_3 = node_b.get_local_balance_from_channel(channels[3]);

    let node_b_fee = new_node_b_balance_channel_0
        + new_node_b_balance_channel_1
        + new_node_b_balance_channel_2
        + new_node_b_balance_channel_3
        - node_b_old_balance_channel_0
        - node_b_old_balance_channel_1
        - node_b_old_balance_channel_2
        - node_b_old_balance_channel_3;

    eprintln!("node_b_fee: {}", node_b_fee);
    assert_eq!(node_b_fee, fee1 + fee2);
}

#[tokio::test]
async fn test_send_payment_bench_test() {
    init_tracing();
    let _span = tracing::info_span!("node", node = "test").entered();
    let (nodes, _channels) = create_n_nodes_with_index_and_amounts_with_established_channel(
        &[
            ((0, 1), (HUGE_CKB_AMOUNT, HUGE_CKB_AMOUNT)),
            ((1, 2), (HUGE_CKB_AMOUNT, HUGE_CKB_AMOUNT)),
        ],
        3,
        true,
    )
    .await;
    let [mut node_0, node_1, node_2] = nodes.try_into().expect("3 nodes");

    tokio::time::sleep(tokio::time::Duration::from_millis(1000)).await;

    let mut all_sent = HashSet::new();

    for i in 1..=10 {
        let payment = node_0
            .send_payment_keysend(&node_2, 1000, false)
            .await
            .unwrap();
        eprintln!("payment: {:?}", payment);
        all_sent.insert(payment.payment_hash);
        eprintln!("send: {} payment_hash: {:?} sent", i, payment.payment_hash);
        tokio::time::sleep(tokio::time::Duration::from_millis(10)).await;
    }

    tokio::time::sleep(tokio::time::Duration::from_millis(1000)).await;

    loop {
        for payment_hash in all_sent.clone().iter() {
            let status = node_0.get_payment_status(*payment_hash).await;
            eprintln!("got payment: {:?} status: {:?}", payment_hash, status);
            if status == PaymentSessionStatus::Success {
                eprintln!("payment_hash: {:?} success", payment_hash);
                all_sent.remove(payment_hash);
            }
            tokio::time::sleep(tokio::time::Duration::from_millis(100)).await;
        }
        let res = node_0.node_info().await;
        eprintln!("node0 node_info: {:?}", res);
        let res = node_1.node_info().await;
        eprintln!("node1 node_info: {:?}", res);
        let res = node_2.node_info().await;
        eprintln!("node2 node_info: {:?}", res);
        if all_sent.is_empty() {
            break;
        }
    }
}

#[tokio::test]
async fn test_send_payment_three_nodes_wait_succ_bench_test() {
    init_tracing();
    let _span = tracing::info_span!("node", node = "test").entered();
    let (nodes, _channels) = create_n_nodes_with_index_and_amounts_with_established_channel(
        &[
            ((0, 1), (HUGE_CKB_AMOUNT, HUGE_CKB_AMOUNT)),
            ((1, 2), (HUGE_CKB_AMOUNT, HUGE_CKB_AMOUNT)),
        ],
        3,
        true,
    )
    .await;
    let [mut node_0, _node_1, node_2] = nodes.try_into().expect("3 nodes");

    tokio::time::sleep(tokio::time::Duration::from_millis(1000)).await;

    let mut all_sent = vec![];

    for i in 1..=10 {
        let payment = node_0
            .send_payment_keysend(&node_2, 1000, false)
            .await
            .unwrap();
        all_sent.push(payment.payment_hash);
        eprintln!(
            "send: {} payment_hash: {:?} sentxx",
            i, payment.payment_hash
        );
        tokio::time::sleep(tokio::time::Duration::from_millis(1)).await;

        node_0.wait_until_success(payment.payment_hash).await;
    }
    tokio::time::sleep(tokio::time::Duration::from_millis(1000)).await;
}

#[tokio::test]
async fn test_send_payment_three_nodes_send_each_other_bench_test() {
    init_tracing();
    let _span = tracing::info_span!("node", node = "test").entered();
    let (nodes, _channels) = create_n_nodes_with_index_and_amounts_with_established_channel(
        &[
            ((0, 1), (HUGE_CKB_AMOUNT, HUGE_CKB_AMOUNT)),
            ((1, 2), (HUGE_CKB_AMOUNT, HUGE_CKB_AMOUNT)),
        ],
        3,
        true,
    )
    .await;
    let [mut node_0, _node_1, mut node_2] = nodes.try_into().expect("3 nodes");

    tokio::time::sleep(tokio::time::Duration::from_millis(1000)).await;

    let mut all_sent = vec![];

    for i in 1..=5 {
        let payment1 = node_0
            .send_payment_keysend(&node_2, 1000, false)
            .await
            .unwrap();
        all_sent.push(payment1.payment_hash);
        eprintln!("send: {} payment_hash: {:?} sent", i, payment1.payment_hash);

        let payment2 = node_2
            .send_payment_keysend(&node_0, 1000, false)
            .await
            .unwrap();
        all_sent.push(payment2.payment_hash);
        eprintln!("send: {} payment_hash: {:?} sent", i, payment2.payment_hash);
        tokio::time::sleep(tokio::time::Duration::from_millis(10)).await;

        node_0.wait_until_success(payment1.payment_hash).await;
        node_2.wait_until_success(payment2.payment_hash).await;
    }
}

#[tokio::test]
async fn test_send_payment_three_nodes_bench_test() {
    init_tracing();
    let _span = tracing::info_span!("node", node = "test").entered();
    let (nodes, channels) = create_n_nodes_with_index_and_amounts_with_established_channel(
        &[
            ((0, 1), (HUGE_CKB_AMOUNT, HUGE_CKB_AMOUNT)),
            ((1, 2), (HUGE_CKB_AMOUNT, HUGE_CKB_AMOUNT)),
        ],
        3,
        true,
    )
    .await;
    let [mut node_1, mut node_2, mut node_3] = nodes.try_into().expect("3 nodes");

    tokio::time::sleep(tokio::time::Duration::from_millis(1000)).await;

    let mut all_sent = HashSet::new();
    let mut node_2_got_fee = 0;
    let mut node1_got_amount = 0;
    let mut node_1_sent_fee = 0;
    let mut node3_got_amount = 0;
    let mut node_3_sent_fee = 0;
    let mut node_2_ch1_sent_amount = 0;
    let mut node_2_ch2_sent_amount = 0;

    let old_node_1_amount = node_1.get_local_balance_from_channel(channels[0]);
    let old_node_2_chnnale1_amount = node_2.get_local_balance_from_channel(channels[0]);
    let old_node_2_chnnale2_amount = node_2.get_local_balance_from_channel(channels[1]);
    let old_node_3_amount = node_3.get_local_balance_from_channel(channels[1]);

    for i in 1..=4 {
        let payment1 = node_1
            .send_payment_keysend(&node_3, 1000, false)
            .await
            .unwrap();
        all_sent.insert((1, payment1.payment_hash, payment1.fee));
        eprintln!("send: {} payment_hash: {:?} sent", i, payment1.payment_hash);
        node_1_sent_fee += payment1.fee;
        node_2_got_fee += payment1.fee;

        let payment2 = node_2
            .send_payment_keysend(&node_3, 1000, false)
            .await
            .unwrap();
        all_sent.insert((2, payment2.payment_hash, payment2.fee));
        eprintln!("send: {} payment_hash: {:?} sent", i, payment2.payment_hash);
        node_2_ch1_sent_amount += 1000;
        node1_got_amount += 1000;

        let payment3 = node_2
            .send_payment_keysend(&node_1, 1000, false)
            .await
            .unwrap();
        all_sent.insert((2, payment3.payment_hash, payment3.fee));
        eprintln!("send: {} payment_hash: {:?} sent", i, payment3.payment_hash);
        node_2_ch2_sent_amount += 1000;
        node3_got_amount += 1000;

        let payment4 = node_3
            .send_payment_keysend(&node_1, 1000, false)
            .await
            .unwrap();
        all_sent.insert((3, payment4.payment_hash, payment4.fee));
        eprintln!("send: {} payment_hash: {:?} sent", i, payment4.payment_hash);
        node_3_sent_fee += payment4.fee;
        node_2_got_fee += payment4.fee;
    }

    loop {
        tokio::time::sleep(tokio::time::Duration::from_millis(3000)).await;

        for (node_index, payment_hash, fee) in all_sent.clone().iter() {
            let node = match node_index {
                1 => &mut node_1,
                2 => &mut node_2,
                3 => &mut node_3,
                _ => unreachable!(),
            };
            let status = node.get_payment_status(*payment_hash).await;
            tokio::time::sleep(tokio::time::Duration::from_millis(100)).await;
            eprintln!("got payment: {:?} status: {:?}", payment_hash, status);
            if status == PaymentSessionStatus::Success {
                eprintln!("payment_hash: {:?} success", payment_hash);
                all_sent.remove(&(*node_index, *payment_hash, *fee));
            }
        }
        let res = node_1.node_info().await;
        eprintln!("node1 node_info: {:?}", res);
        let res = node_2.node_info().await;
        eprintln!("node2 node_info: {:?}", res);
        let res = node_3.node_info().await;
        eprintln!("node3 node_info: {:?}", res);
        if all_sent.is_empty() {
            break;
        }
    }

    eprintln!("node_2_got_fee: {}", node_2_got_fee);
    eprintln!("node1_got_amount: {}", node1_got_amount);
    eprintln!("node3_got_amount: {}", node3_got_amount);

    // node1: sent 4 fee to node2, got 4000 from node2
    // node3: sent 4 fee to node2, got 4000 from node2
    // node2: got 8 from node1 and node3, sent 8000 to node1 and node3

    let node_1_amount = node_1.get_local_balance_from_channel(channels[0]);
    let node_2_chnnale1_amount = node_2.get_local_balance_from_channel(channels[0]);
    let node_2_chnnale2_amount = node_2.get_local_balance_from_channel(channels[1]);
    let node_3_amount = node_3.get_local_balance_from_channel(channels[1]);

    let node_1_amount_diff = node_1_amount - old_node_1_amount;
    let node_2_chnnale1_amount_diff = old_node_2_chnnale1_amount - node_2_chnnale1_amount;
    let node_2_chnnale2_amount_diff = old_node_2_chnnale2_amount - node_2_chnnale2_amount;
    let node_3_amount_diff = node_3_amount - old_node_3_amount;

    assert_eq!(node_1_amount_diff, node1_got_amount - node_1_sent_fee);
    // got 3996

    assert_eq!(
        node_2_chnnale1_amount_diff,
        node_2_ch1_sent_amount - node_1_sent_fee
    );
    // sent 3996

    assert_eq!(
        node_2_chnnale2_amount_diff,
        node_2_ch2_sent_amount - node_3_sent_fee
    );
    // sent 3996

    assert_eq!(node_3_amount_diff, node3_got_amount - node_3_sent_fee);
    // got 3996
}

#[tokio::test]
async fn test_send_payment_middle_hop_stopped() {
    init_tracing();
    let _span = tracing::info_span!("node", node = "test").entered();
    let (nodes, _channels) = create_n_nodes_with_index_and_amounts_with_established_channel(
        &[
            ((0, 1), (HUGE_CKB_AMOUNT, HUGE_CKB_AMOUNT)),
            ((1, 2), (HUGE_CKB_AMOUNT, HUGE_CKB_AMOUNT)),
            ((2, 3), (HUGE_CKB_AMOUNT, HUGE_CKB_AMOUNT)),
            ((0, 4), (HUGE_CKB_AMOUNT, HUGE_CKB_AMOUNT)),
            ((4, 3), (HUGE_CKB_AMOUNT, HUGE_CKB_AMOUNT)),
        ],
        5,
        true,
    )
    .await;
    let [mut node_0, _node_1, _node_2, node_3, mut node_4] = nodes.try_into().expect("5 nodes");

    // dry run node_0 -> node_3 will select  0 -> 4 -> 3
    let res = node_0
        .send_payment_keysend(&node_3, 1000, true)
        .await
        .unwrap();
    eprintln!("res: {:?}", res);
    assert_eq!(res.fee, 1);

    // node_4 stopped
    node_4.stop().await;
    tokio::time::sleep(tokio::time::Duration::from_millis(1000)).await;

    // when node_4 stopped, node 0 learned that channel 0 -> 4 was not available
    // so it will try another path 0 -> 1 -> 2 -> 3
    let res = node_0
        .send_payment_keysend(&node_3, 1000, false)
        .await
        .unwrap();
    eprintln!("res: {:?}", res);
    assert_eq!(res.fee, 3);

    node_0.wait_until_success(res.payment_hash).await;
}

#[tokio::test]
async fn test_send_payment_middle_hop_stopped_retry_longer_path() {
    init_tracing();
    let _span = tracing::info_span!("node", node = "test").entered();
    let (nodes, channels) = create_n_nodes_with_index_and_amounts_with_established_channel(
        &[
            ((0, 1), (HUGE_CKB_AMOUNT, HUGE_CKB_AMOUNT)),
            ((1, 2), (HUGE_CKB_AMOUNT, HUGE_CKB_AMOUNT)),
            ((2, 3), (HUGE_CKB_AMOUNT, HUGE_CKB_AMOUNT)),
            ((0, 4), (HUGE_CKB_AMOUNT, HUGE_CKB_AMOUNT)),
            ((4, 5), (HUGE_CKB_AMOUNT, HUGE_CKB_AMOUNT)),
            ((5, 6), (HUGE_CKB_AMOUNT, HUGE_CKB_AMOUNT)),
            ((6, 3), (HUGE_CKB_AMOUNT, HUGE_CKB_AMOUNT)),
        ],
        7,
        true,
    )
    .await;
    let [mut node_0, _node_1, mut node_2, mut node_3, _node_4, _node_5, _node_6] =
        nodes.try_into().expect("7 nodes");

    // dry run node_0 -> node_3 will select  0 -> 1 -> 2 -> 3
    let res = node_0
        .send_payment_keysend(&node_3, 1000, true)
        .await
        .unwrap();
    eprintln!("res: {:?}", res);
    assert_eq!(res.fee, 3);
    node_0.expect_router_used_channel(&res, channels[1]).await;

    // node_2 stopped
    node_2.stop().await;
    tokio::time::sleep(tokio::time::Duration::from_millis(1000)).await;

    let res = node_0
        .send_payment_keysend(&node_3, 1000, true)
        .await
        .unwrap();
    eprintln!("res: {:?}", res);
    // when node_2 stopped, the first try path is still 0 -> 1 -> 2 -> 3
    // so the fee is 3
    assert_eq!(res.fee, 3);
    node_0.expect_router_used_channel(&res, channels[1]).await;

    let res = node_0
        .send_payment_keysend(&node_3, 1000, false)
        .await
        .unwrap();
    eprintln!("res: {:?}", res);
    assert_eq!(res.fee, 3);

    node_0.wait_until_success(res.payment_hash).await;
    let payment = node_0.get_payment_result(res.payment_hash).await;
    eprintln!("payment: {:?}", payment);

    // payment success with a longer path 0 -> 4 -> 5 -> 6 -> 3
    assert_eq!(payment.fee, 5);
    node_0
        .expect_payment_used_channel(res.payment_hash, channels[5])
        .await;

    // node_3 stopped, payment will fail
    node_3.stop().await;
    let res = node_0
        .send_payment_keysend(&node_3, 1000, false)
        .await
        .unwrap();

    eprintln!("res: {:?}", res);
    assert_eq!(res.fee, 5);

    node_0.wait_until_failed(res.payment_hash).await;
}

#[tokio::test]
async fn test_send_payment_max_value_in_flight_in_first_hop() {
    // https://github.com/nervosnetwork/fiber/issues/450

    init_tracing();
    let _span = tracing::info_span!("node", node = "test").entered();
    let nodes = NetworkNode::new_interconnected_nodes(2).await;
    let [mut node_0, mut node_1] = nodes.try_into().expect("2 nodes");
    let (_channel_id, _funding_tx) = {
        establish_channel_between_nodes(
            &mut node_0,
            &mut node_1,
            true,
            HUGE_CKB_AMOUNT,
            HUGE_CKB_AMOUNT,
            None,
            Some(100000000),
            None,
            None,
            None,
            None,
            None,
            None,
            None,
            None,
        )
        .await
    };

    tokio::time::sleep(tokio::time::Duration::from_millis(1000)).await;

    let res = node_0
        .send_payment_keysend(&node_1, 100000000 + 1, false)
        .await
        .unwrap();
    eprintln!("res: {:?}", res);
    assert_eq!(res.fee, 0);

    let payment_hash = res.payment_hash;
    node_0.wait_until_failed(payment_hash).await;

    // now we can not send payment with amount 100000000 + 1 with dry_run
    // since there is already payment history data
    let res = node_0
        .send_payment_keysend(&node_1, 100000000 + 1, true)
        .await;
    eprintln!("res: {:?}", res);
    assert!(res.unwrap_err().to_string().contains("no path found"));

    // if we build a nother channel with higher max_value_in_flight
    // we can send payment with amount 100000000 + 1 with this new channel
    let (channel_id, _funding_tx) = {
        establish_channel_between_nodes(
            &mut node_0,
            &mut node_1,
            true,
            HUGE_CKB_AMOUNT,
            HUGE_CKB_AMOUNT,
            None,
            Some(100000000 + 2),
            None,
            None,
            None,
            None,
            None,
            None,
            None,
            None,
        )
        .await
    };

    tokio::time::sleep(tokio::time::Duration::from_millis(1000)).await;

    let res = node_0
        .send_payment_keysend(&node_1, 100000000 + 1, false)
        .await
        .unwrap();

    let payment_hash = res.payment_hash;
    node_0.wait_until_success(payment_hash).await;
    node_0
        .expect_payment_used_channel(payment_hash, channel_id)
        .await;
}

#[tokio::test]
async fn test_send_payment_target_hop_stopped() {
    init_tracing();
    let _span = tracing::info_span!("node", node = "test").entered();
    let (nodes, _channels) = create_n_nodes_with_index_and_amounts_with_established_channel(
        &[
            ((0, 1), (HUGE_CKB_AMOUNT, HUGE_CKB_AMOUNT)),
            ((1, 2), (HUGE_CKB_AMOUNT, HUGE_CKB_AMOUNT)),
            ((2, 3), (HUGE_CKB_AMOUNT, HUGE_CKB_AMOUNT)),
            ((3, 4), (HUGE_CKB_AMOUNT, HUGE_CKB_AMOUNT)),
        ],
        5,
        true,
    )
    .await;
    let [mut node_0, _node_1, _node_2, _node_3, mut node_4] = nodes.try_into().expect("5 nodes");

    // dry run node_0 -> node_4 will select  0 -> 1 -> 2 -> 3 -> 4
    let res = node_0
        .send_payment_keysend(&node_4, 1000, true)
        .await
        .unwrap();
    eprintln!("res: {:?}", res);
    assert_eq!(res.fee, 5);

    // node_4 stopped
    node_4.stop().await;
    tokio::time::sleep(tokio::time::Duration::from_millis(1000)).await;

    let res = node_0
        .send_payment_keysend(&node_4, 1000, false)
        .await
        .unwrap();
    eprintln!("res: {:?}", res);
    // when node_4 stopped, the first try path is still 0 -> 1 -> 2 -> 3 -> 4
    // so the fee is 5
    assert_eq!(res.fee, 5);

    node_0.wait_until_failed(res.payment_hash).await;
}

#[tokio::test]
async fn test_send_payment_middle_hop_balance_is_not_enough() {
    // https://github.com/nervosnetwork/fiber/issues/286
    init_tracing();
    let _span = tracing::info_span!("node", node = "test").entered();
    let (nodes, _channels) = create_n_nodes_with_index_and_amounts_with_established_channel(
        &[
            ((0, 1), (HUGE_CKB_AMOUNT, HUGE_CKB_AMOUNT)),
            ((1, 2), (HUGE_CKB_AMOUNT, HUGE_CKB_AMOUNT)),
            ((2, 3), (MIN_RESERVED_CKB, HUGE_CKB_AMOUNT)),
        ],
        4,
        true,
    )
    .await;
    let [mut node_0, _node_1, _node_2, node_3] = nodes.try_into().expect("3 nodes");

    let res = node_0
        .send_payment_keysend(&node_3, 1000, false)
        .await
        .unwrap();
    eprintln!("res: {:?}", res);

    // path is still 0 -> 1 -> 2 -> 3,
    // 2 -> 3 don't have enough balance
    node_0.wait_until_failed(res.payment_hash).await;
    let result = node_0.get_payment_result(res.payment_hash).await;
    eprintln!("debug result: {:?}", result);
    assert!(result
        .failed_error
        .expect("got error")
        .contains("Failed to build route"));
}

#[tokio::test]
<<<<<<< HEAD
async fn test_send_payment_middle_hop_update_fee() {
=======
async fn test_send_payment_middle_hop_update_fee_send_payment_failed() {
    init_tracing();
    let _span = tracing::info_span!("node", node = "test").entered();
    let (nodes, channels) = create_n_nodes_with_index_and_amounts_with_established_channel(
        &[
            ((0, 1), (HUGE_CKB_AMOUNT, HUGE_CKB_AMOUNT)),
            ((1, 2), (HUGE_CKB_AMOUNT, HUGE_CKB_AMOUNT)),
            ((2, 3), (HUGE_CKB_AMOUNT, HUGE_CKB_AMOUNT)),
        ],
        4,
        true,
    )
    .await;
    let [mut node_0, _node_1, mut node_2, node_3] = nodes.try_into().expect("4 nodes");

    // node_2 update fee rate to a higher one, so the payment will fail
    let res = node_0
        .send_payment_keysend(&node_3, 1000, false)
        .await
        .unwrap();
    eprintln!("res: {:?}", res);
    let payment_hash = res.payment_hash;

    node_2
        .update_channel_with_command(
            channels[1],
            UpdateCommand {
                enabled: None,
                tlc_expiry_delta: None,
                tlc_minimum_value: None,
                tlc_fee_proportional_millionths: Some(100000),
            },
        )
        .await;

    node_0.wait_until_failed(payment_hash).await;
}

#[tokio::test]
async fn test_send_payment_middle_hop_update_fee_multiple_payments() {
>>>>>>> 5353710c
    // https://github.com/nervosnetwork/fiber/issues/480
    init_tracing();
    let _span = tracing::info_span!("node", node = "test").entered();
    let (nodes, channels) = create_n_nodes_with_index_and_amounts_with_established_channel(
        &[
            ((0, 1), (HUGE_CKB_AMOUNT, HUGE_CKB_AMOUNT)),
            ((1, 2), (HUGE_CKB_AMOUNT, HUGE_CKB_AMOUNT)),
            ((2, 3), (HUGE_CKB_AMOUNT, HUGE_CKB_AMOUNT)),
        ],
        4,
        true,
    )
    .await;
    let [mut node_0, node_1, mut node_2, node_3] = nodes.try_into().expect("4 nodes");

    let mut all_sent = HashSet::new();

    for _i in 0..10 {
        let res = node_0
            .send_payment_keysend(&node_3, 1000, false)
            .await
            .unwrap();
        eprintln!("res: {:?}", res);
        all_sent.insert(res.payment_hash);
<<<<<<< HEAD
        tokio::time::sleep(tokio::time::Duration::from_millis(50)).await;
=======
        tokio::time::sleep(tokio::time::Duration::from_millis(10)).await;
>>>>>>> 5353710c
    }

    node_2
        .update_channel_with_command(
            channels[1],
            UpdateCommand {
                enabled: None,
                tlc_expiry_delta: None,
                tlc_minimum_value: None,
                tlc_fee_proportional_millionths: Some(100000),
            },
        )
        .await;

    tokio::time::sleep(tokio::time::Duration::from_millis(1000)).await;
<<<<<<< HEAD

    loop {
        for payment_hash in all_sent.clone().iter() {
            let status = node_0.get_payment_status(*payment_hash).await;
            eprintln!("got payment: {:?} status: {:?}", payment_hash, status);
            if status == PaymentSessionStatus::Success {
                eprintln!("payment_hash: {:?} success", payment_hash);
=======
    node_1
        .set_unexpected_events(vec![
            "Musig2VerifyError".to_string(),
            "Musig2RoundFinalizeError".to_string(),
        ])
        .await;
    node_2
        .set_unexpected_events(vec![
            "Musig2VerifyError".to_string(),
            "Musig2RoundFinalizeError".to_string(),
        ])
        .await;
    loop {
        let triggered_unexpected_events = node_1.get_triggered_unexpected_events().await;
        assert!(triggered_unexpected_events.is_empty());

        let triggered_unexpected_events = node_2.get_triggered_unexpected_events().await;
        assert!(triggered_unexpected_events.is_empty());

        for payment_hash in all_sent.clone().iter() {
            let status = node_0.get_payment_status(*payment_hash).await;
            //eprintln!("got payment: {:?} status: {:?}", payment_hash, status);
            if status == PaymentSessionStatus::Failed || status == PaymentSessionStatus::Success {
                //eprintln!("payment_hash: {:?} success", payment_hash);
>>>>>>> 5353710c
                all_sent.remove(payment_hash);
            }
            tokio::time::sleep(tokio::time::Duration::from_millis(100)).await;
        }
<<<<<<< HEAD
        let res = node_0.node_info().await;
        eprintln!("node0 node_info: {:?}", res);
        let res = node_1.node_info().await;
        eprintln!("node1 node_info: {:?}", res);
        let res = node_2.node_info().await;
        eprintln!("node2 node_info: {:?}", res);
        let res = node_3.node_info().await;
        eprintln!("node3 node_info: {:?}", res);
=======
        // let res = node_0.node_info().await;
        // eprintln!("node0 node_info: {:?}", res);
        // let res = node_1.node_info().await;
        // eprintln!("node1 node_info: {:?}", res);
        // let res = node_2.node_info().await;
        // eprintln!("node2 node_info: {:?}", res);
        // let res = node_3.node_info().await;
        // eprintln!("node3 node_info: {:?}", res);
>>>>>>> 5353710c
        if all_sent.is_empty() {
            break;
        }
    }
}<|MERGE_RESOLUTION|>--- conflicted
+++ resolved
@@ -1753,9 +1753,6 @@
 }
 
 #[tokio::test]
-<<<<<<< HEAD
-async fn test_send_payment_middle_hop_update_fee() {
-=======
 async fn test_send_payment_middle_hop_update_fee_send_payment_failed() {
     init_tracing();
     let _span = tracing::info_span!("node", node = "test").entered();
@@ -1796,7 +1793,6 @@
 
 #[tokio::test]
 async fn test_send_payment_middle_hop_update_fee_multiple_payments() {
->>>>>>> 5353710c
     // https://github.com/nervosnetwork/fiber/issues/480
     init_tracing();
     let _span = tracing::info_span!("node", node = "test").entered();
@@ -1821,11 +1817,7 @@
             .unwrap();
         eprintln!("res: {:?}", res);
         all_sent.insert(res.payment_hash);
-<<<<<<< HEAD
-        tokio::time::sleep(tokio::time::Duration::from_millis(50)).await;
-=======
         tokio::time::sleep(tokio::time::Duration::from_millis(10)).await;
->>>>>>> 5353710c
     }
 
     node_2
@@ -1841,15 +1833,6 @@
         .await;
 
     tokio::time::sleep(tokio::time::Duration::from_millis(1000)).await;
-<<<<<<< HEAD
-
-    loop {
-        for payment_hash in all_sent.clone().iter() {
-            let status = node_0.get_payment_status(*payment_hash).await;
-            eprintln!("got payment: {:?} status: {:?}", payment_hash, status);
-            if status == PaymentSessionStatus::Success {
-                eprintln!("payment_hash: {:?} success", payment_hash);
-=======
     node_1
         .set_unexpected_events(vec![
             "Musig2VerifyError".to_string(),
@@ -1874,21 +1857,10 @@
             //eprintln!("got payment: {:?} status: {:?}", payment_hash, status);
             if status == PaymentSessionStatus::Failed || status == PaymentSessionStatus::Success {
                 //eprintln!("payment_hash: {:?} success", payment_hash);
->>>>>>> 5353710c
                 all_sent.remove(payment_hash);
             }
             tokio::time::sleep(tokio::time::Duration::from_millis(100)).await;
         }
-<<<<<<< HEAD
-        let res = node_0.node_info().await;
-        eprintln!("node0 node_info: {:?}", res);
-        let res = node_1.node_info().await;
-        eprintln!("node1 node_info: {:?}", res);
-        let res = node_2.node_info().await;
-        eprintln!("node2 node_info: {:?}", res);
-        let res = node_3.node_info().await;
-        eprintln!("node3 node_info: {:?}", res);
-=======
         // let res = node_0.node_info().await;
         // eprintln!("node0 node_info: {:?}", res);
         // let res = node_1.node_info().await;
@@ -1897,7 +1869,6 @@
         // eprintln!("node2 node_info: {:?}", res);
         // let res = node_3.node_info().await;
         // eprintln!("node3 node_info: {:?}", res);
->>>>>>> 5353710c
         if all_sent.is_empty() {
             break;
         }
