use ckb_jsonrpc_types::Status;
use ckb_types::core::TransactionView;
use ckb_types::packed::{Byte32, OutPoint, Script, Transaction};
use ckb_types::prelude::{IntoTransactionView, Pack, Unpack};
use ractor::{
    async_trait as rasync_trait, call_t, Actor, ActorCell, ActorProcessingErr, ActorRef, RactorErr,
    RpcReplyPort, SupervisionEvent,
};
use std::collections::{HashMap, HashSet};
use std::sync::atomic::{AtomicU64, Ordering};
use std::time::SystemTime;
use tentacle::secio::SecioKeyPair;
use tracing::{debug, error, info, warn};

use super::channel::{
    AcceptChannelParameter, ChannelActorMessage, ChannelActorStateStore, ChannelCommandWithId,
    ChannelEvent, OpenChannelParameter, ProcessingChannelError, ProcessingChannelResult,
    DEFAULT_COMMITMENT_FEE_RATE, DEFAULT_FEE_RATE,
};
use super::fee::{calculate_commitment_tx_fee, default_minimal_ckb_amount};
use super::key::blake2b_hash_with_salt;
use super::types::{Hash256, OpenChannel};
use super::{
    channel::{ChannelActor, ChannelCommand, ChannelInitializationParameter},
    types::CFNMessage,
    CkbConfig,
};
use tentacle::{
    async_trait,
    builder::{MetaBuilder, ServiceBuilder},
    bytes::Bytes,
    context::SessionContext,
    context::{ProtocolContext, ProtocolContextMutRef, ServiceContext},
    multiaddr::Multiaddr,
    secio::PeerId,
    service::{
        ProtocolHandle, ProtocolMeta, ServiceAsyncControl, ServiceError, ServiceEvent,
        TargetProtocol,
    },
    traits::{ServiceHandle, ServiceProtocol},
    ProtocolId, SessionId,
};
use tokio::sync::{mpsc, oneshot};
use tokio_util::task::TaskTracker;

use crate::ckb::channel::{TxCollaborationCommand, TxUpdateCommand};
use crate::ckb::types::TxSignatures;
use crate::ckb_chain::contracts::{check_udt_script, is_udt_type_auto_accept};
use crate::ckb_chain::{CkbChainMessage, FundingRequest, FundingTx, TraceTxRequest};
use crate::{unwrap_or_return, Error};

pub const CFN_PROTOCOL_ID: ProtocolId = ProtocolId::new(42);

pub const DEFAULT_CHAIN_ACTOR_TIMEOUT: u64 = 60000;

// This is a temporary way to document that we assume the chain actor is always alive.
// We may later relax this assumption. At the moment, if the chain actor fails, we
// should panic with this message, and later we may find all references to this message
// to make sure that we handle the case where the chain actor is not alive.
const ASSUME_CHAIN_ACTOR_ALWAYS_ALIVE_FOR_NOW: &str =
    "We currently assume that chain actor is always alive, but it failed. This is a known issue.";

const ASSUME_NETWORK_MYSELF_ALIVE: &str = "network actor myself alive";

#[derive(Debug)]
pub struct OpenChannelResponse {
    pub channel_id: Hash256,
}

#[derive(Debug)]
pub struct AcceptChannelResponse {
    pub old_channel_id: Hash256,
    pub new_channel_id: Hash256,
}

/// The struct here is used both internally and as an API to the outside world.
/// If we want to send a reply to the caller, we need to wrap the message with
/// a RpcReplyPort. Since outsider users have no knowledge of RpcReplyPort, we
/// need to hide it from the API. So in case a reply is needed, we need to put
/// an optional RpcReplyPort in the of the definition of this message.
#[derive(Debug)]
pub enum NetworkActorCommand {
    /// Network commands
    ConnectPeer(Multiaddr),
    DisconnectPeer(PeerId),
    // For internal use and debugging only. Most of the messages requires some
    // changes to local state. Even if we can send a message to a peer, some
    // part of the local state is not changed.
    SendCFNMessage(CFNMessageWithPeerId),
    // Open a channel to a peer.
    OpenChannel(
        OpenChannelCommand,
        RpcReplyPort<Result<OpenChannelResponse, String>>,
    ),
    // Accept a channel to a peer.
    AcceptChannel(
        AcceptChannelCommand,
        RpcReplyPort<Result<AcceptChannelResponse, String>>,
    ),
    // Send a command to a channel.
    ControlCfnChannel(ChannelCommandWithId),
    UpdateChannelFunding(Hash256, Transaction, FundingRequest),
    SignTx(PeerId, Hash256, Transaction, Option<Vec<Vec<u8>>>),
}

#[derive(Debug)]
pub struct OpenChannelCommand {
    pub peer_id: PeerId,
    pub funding_amount: u128,
    pub funding_udt_type_script: Option<Script>,
    pub commitment_fee_rate: Option<u64>,
    pub funding_fee_rate: Option<u64>,
}

#[derive(Debug)]
pub struct AcceptChannelCommand {
    pub temp_channel_id: Hash256,
    pub funding_amount: u128,
}

impl NetworkActorMessage {
    pub fn new_event(event: NetworkActorEvent) -> Self {
        Self::Event(event)
    }

    pub fn new_command(command: NetworkActorCommand) -> Self {
        Self::Command(command)
    }
}

#[derive(Debug)]
pub enum NetworkServiceEvent {
    ServiceError(ServiceError),
    ServiceEvent(ServiceEvent),
    NetworkStarted(PeerId, Multiaddr),
    PeerConnected(PeerId, Multiaddr),
    PeerDisConnected(PeerId, Multiaddr),
    // An incoming/outgoing channel is created.
    ChannelCreated(PeerId, Hash256),
    // A outgoing channel is pending to be accepted.
    ChannelPendingToBeAccepted(PeerId, Hash256),
    // The channel is ready to use (with funding transaction confirmed
    // and both parties sent ChannelReady messages).
    ChannelReady(PeerId, Hash256),
    // The channel is closed (closing transaction is confirmed).
    ChannelClosed(PeerId, Hash256),
    // We should sign a commitment transaction and send it to the other party.
    CommitmentSignaturePending(PeerId, Hash256, u64),
    // We have signed a commitment transaction and sent it to the other party.
    // The last element is the witnesses for this commitment transaction.
    // The TransactionView here is not a valid commitment transaction per se,
    // as we need the other party's signature.
    LocalCommitmentSigned(PeerId, Hash256, u64, TransactionView, Vec<u8>),
    // The other party has signed a valid commitment transaction,
    // and we successfully assemble the partial signature from other party
    // to create a complete commitment transaction.
    RemoteCommitmentSigned(PeerId, Hash256, u64, TransactionView),
}

/// Events that can be sent to the network actor. Except for NetworkServiceEvent,
/// all events are processed by the network actor.
#[derive(Debug)]
pub enum NetworkActorEvent {
    /// Network eventss to be processed by this actor.
    PeerConnected(PeerId, SessionContext),
    PeerDisconnected(PeerId, SessionContext),
    PeerMessage(PeerId, CFNMessage),

    /// Channel related events.

    /// A new channel is created and the peer id and actor reference is given here.
    ChannelCreated(Hash256, PeerId, ActorRef<ChannelActorMessage>),
    /// A channel has been accepted.
    /// The two Hash256 are respectively newly agreed channel id and temp channel id,
    /// The two u128 are respectively local and remote funding amount,
    /// and the script is the lock script of the agreed funding cell.
    ChannelAccepted(
        PeerId,
        Hash256,
        Hash256,
        u128,
        u128,
        Script,
        Option<Script>,
        u64,
        u64,
        u64,
    ),
    /// A channel is ready to use.
    ChannelReady(Hash256, PeerId),
    /// A channel is already closed.
    ClosingTransactionPending(Hash256, PeerId, TransactionView),

    /// Both parties are now able to broadcast a valid funding transaction.
    FundingTransactionPending(Transaction, OutPoint, Hash256),

    /// A funding transaction has been confirmed.
    FundingTransactionConfirmed(OutPoint),

    /// A funding transaction has been confirmed.
    FundingTransactionFailed(OutPoint),

    /// A commitment transaction is signed by us and has sent to the other party.
    LocalCommitmentSigned(PeerId, Hash256, u64, TransactionView, Vec<u8>),

<<<<<<< HEAD
    /// Channel is going to be closed forcely, and the closing transaction is ready to be broadcasted.
    CommitmentTransactionPending(Transaction, Hash256),

    /// A commitment transaction is broacasted successfully.
    CommitmentTransactionConfirmed(Transaction, Hash256),
=======
    /// A closing transaction has been confirmed.
    ClosingTransactionConfirmed(PeerId, Hash256, Byte32),

    /// A closing transaction has failed (either because of invalid transaction or timeout)
    ClosingTransactionFailed(PeerId, Hash256, Byte32),
>>>>>>> 5676a32c

    /// Network service events to be sent to outside observers.
    /// These events may be both present at `NetworkActorEvent` and
    /// this branch of `NetworkActorEvent`. This is because some events
    /// (e.g. `ChannelClosed`)require some processing internally,
    /// and they are also interesting to outside observers.
    /// Once we processed these events, we will send them to outside observers.
    NetworkServiceEvent(NetworkServiceEvent),
}

#[derive(Debug)]
pub enum NetworkActorMessage {
    Command(NetworkActorCommand),
    Event(NetworkActorEvent),
}

#[derive(Debug)]
pub struct CFNMessageWithPeerId {
    pub peer_id: PeerId,
    pub message: CFNMessage,
}

impl CFNMessageWithPeerId {
    pub fn new(peer_id: PeerId, message: CFNMessage) -> Self {
        Self { peer_id, message }
    }
}

#[derive(Debug)]
pub struct CFNMessageWithSessionId {
    pub session_id: SessionId,
    pub message: CFNMessage,
}

#[derive(Debug)]
pub struct CFNMessageWithChannelId {
    pub channel_id: Hash256,
    pub message: CFNMessage,
}

pub struct NetworkActor<S> {
    // An event emitter to notify ourside observers.
    event_sender: mpsc::Sender<NetworkServiceEvent>,
    chain_actor: ActorRef<CkbChainMessage>,
    store: S,
}

impl<S> NetworkActor<S>
where
    S: ChannelActorStateStore + Clone + Send + Sync + 'static,
{
    pub fn new(
        event_sender: mpsc::Sender<NetworkServiceEvent>,
        chain_actor: ActorRef<CkbChainMessage>,
        store: S,
    ) -> Self {
        Self {
            event_sender,
            chain_actor,
            store,
        }
    }

    pub async fn on_service_event(&self, event: NetworkServiceEvent) {
        let _ = self.event_sender.send(event).await;
    }

    pub async fn handle_peer_message(
        &self,
        state: &mut NetworkActorState,
        peer_id: PeerId,
        message: CFNMessage,
    ) -> crate::Result<()> {
        match message {
            // We should process OpenChannel message here because there is no channel corresponding
            // to the channel id in the message yet.
            CFNMessage::OpenChannel(open_channel) => {
                let temp_channel_id = open_channel.channel_id;
                match state
                    .on_open_channel_msg(peer_id, open_channel.clone())
                    .await
                {
                    Ok(()) => {
                        let auto_accept = if let Some(udt_type_script) =
                            open_channel.funding_udt_type_script
                        {
                            is_udt_type_auto_accept(&udt_type_script, open_channel.funding_amount)
                        } else {
                            state.auto_accept_channel_ckb_funding_amount > 0
                                && open_channel.all_ckb_amount()
                                    >= state.open_channel_auto_accept_min_ckb_funding_amount
                        };
                        if auto_accept {
                            let accept_channel = AcceptChannelCommand {
                                temp_channel_id,
                                funding_amount: state.auto_accept_channel_ckb_funding_amount
                                    as u128,
                            };
                            state
                                .create_inbound_channel(accept_channel, self.store.clone())
                                .await?;
                        }
                    }
                    Err(err) => {
                        error!("Failed to process OpenChannel message: {}", err);
                    }
                }
            }

            _ => state.send_message_to_channel_actor(
                message.get_channel_id(),
                ChannelActorMessage::PeerMessage(message),
            ),
        };
        Ok(())
    }

    pub async fn handle_event(
        &self,
        myself: ActorRef<NetworkActorMessage>,
        state: &mut NetworkActorState,
        event: NetworkActorEvent,
    ) -> crate::Result<()> {
        debug!("Handling event: {:?}", event);
        match event {
            NetworkActorEvent::NetworkServiceEvent(e) => {
                self.on_service_event(e).await;
            }
            NetworkActorEvent::PeerConnected(id, session) => {
                state
                    .on_peer_connected(&id, &session, self.store.clone())
                    .await;
                // Notify outside observers.
                myself
                    .send_message(NetworkActorMessage::new_event(
                        NetworkActorEvent::NetworkServiceEvent(NetworkServiceEvent::PeerConnected(
                            id,
                            session.address,
                        )),
                    ))
                    .expect(ASSUME_NETWORK_MYSELF_ALIVE);
            }
            NetworkActorEvent::PeerDisconnected(id, session) => {
                state.on_peer_disconnected(&id);
                // Notify outside observers.
                myself
                    .send_message(NetworkActorMessage::new_event(
                        NetworkActorEvent::NetworkServiceEvent(
                            NetworkServiceEvent::PeerDisConnected(id, session.address),
                        ),
                    ))
                    .expect(ASSUME_NETWORK_MYSELF_ALIVE);
            }
            NetworkActorEvent::ChannelCreated(channel_id, peer_id, actor) => {
                state.on_channel_created(channel_id, &peer_id, actor);
                // Notify outside observers.
                myself
                    .send_message(NetworkActorMessage::new_event(
                        NetworkActorEvent::NetworkServiceEvent(
                            NetworkServiceEvent::ChannelCreated(peer_id, channel_id),
                        ),
                    ))
                    .expect(ASSUME_NETWORK_MYSELF_ALIVE);
            }
            NetworkActorEvent::ChannelAccepted(
                peer_id,
                new,
                old,
                local,
                remote,
                script,
                udt_funding_script,
                local_reserved_ckb_amount,
                remote_reserved_ckb_amount,
                funding_fee_rate,
            ) => {
                assert_ne!(new, old, "new and old channel id must be different");
                if let Some(session) = state.get_peer_session(&peer_id) {
                    state.check_accept_channel_ckb_parameters(
                        local_reserved_ckb_amount,
                        remote_reserved_ckb_amount,
                        funding_fee_rate,
                        &udt_funding_script,
                    )?;
                    if let Some(channel) = state.channels.remove(&old) {
                        debug!("Channel accepted: {:?} -> {:?}", old, new);
                        state.channels.insert(new, channel);
                        if let Some(set) = state.session_channels_map.get_mut(&session) {
                            set.remove(&old);
                            set.insert(new);
                        };

                        debug!("Starting funding channel");
                        // TODO: Here we implies the one who receives AcceptChannel message
                        //  (i.e. the channel initiator) will send TxUpdate message first.
                        myself
                            .send_message(NetworkActorMessage::new_command(
                                NetworkActorCommand::UpdateChannelFunding(
                                    new,
                                    Default::default(),
                                    FundingRequest {
                                        script,
                                        udt_type_script: udt_funding_script,
                                        local_amount: local as u64,
                                        funding_fee_rate,
                                        remote_amount: remote as u64,
                                        local_reserved_ckb_amount,
                                        remote_reserved_ckb_amount,
                                    },
                                ),
                            ))
                            .expect(ASSUME_NETWORK_MYSELF_ALIVE);
                    }
                }
            }
            NetworkActorEvent::ChannelReady(channel_id, peer_id) => {
                info!(
                    "Channel ({:?}) to peer {:?} is now ready",
                    channel_id, peer_id
                );
                // Notify outside observers.
                myself
                    .send_message(NetworkActorMessage::new_event(
                        NetworkActorEvent::NetworkServiceEvent(NetworkServiceEvent::ChannelReady(
                            peer_id, channel_id,
                        )),
                    ))
                    .expect(ASSUME_NETWORK_MYSELF_ALIVE);
            }
            NetworkActorEvent::PeerMessage(peer_id, message) => {
                self.handle_peer_message(state, peer_id, message).await?
            }
            NetworkActorEvent::FundingTransactionPending(transaction, outpoint, channel_id) => {
                state
                    .on_funding_transaction_pending(transaction, outpoint.clone(), channel_id)
                    .await;
            }
            NetworkActorEvent::FundingTransactionConfirmed(outpoint) => {
                state.on_funding_transaction_confirmed(outpoint).await;
            }
<<<<<<< HEAD
            NetworkActorEvent::CommitmentTransactionPending(transaction, channel_id) => {
                state
                    .on_commitment_transaction_pending(transaction, channel_id)
                    .await;
            }
            NetworkActorEvent::CommitmentTransactionConfirmed(transaction, channel_id) => {
                state
                    .on_commitment_transaction_confirmed(transaction, channel_id)
                    .await;
            }
            NetworkActorEvent::FundingTransactionFailed(_outpoint) => {
                unimplemented!("handling funding transaction failed");
=======
            NetworkActorEvent::FundingTransactionFailed(outpoint) => {
                error!("Funding transaction failed: {:?}", outpoint);
            }
            NetworkActorEvent::ClosingTransactionPending(channel_id, peer_id, tx) => {
                state
                    .on_closing_transaction_pending(channel_id, peer_id.clone(), tx.clone())
                    .await;
            }
            NetworkActorEvent::ClosingTransactionConfirmed(peer_id, channel_id, _tx_hash) => {
                state
                    .on_closing_transaction_confirmed(&peer_id, &channel_id)
                    .await;
            }
            NetworkActorEvent::ClosingTransactionFailed(peer_id, tx_hash, channel_id) => {
                error!(
                    "Closing transaction failed for channel {:?}, tx hash: {:?}, peer id: {:?}",
                    &channel_id, &tx_hash, &peer_id
                );
>>>>>>> 5676a32c
            }
            NetworkActorEvent::LocalCommitmentSigned(
                peer_id,
                channel_id,
                version,
                tx,
                witnesses,
            ) => {
                // TODO: We should save the witnesses to the channel state.
                // Notify outside observers.
                myself
                    .send_message(NetworkActorMessage::new_event(
                        NetworkActorEvent::NetworkServiceEvent(
                            NetworkServiceEvent::LocalCommitmentSigned(
                                peer_id, channel_id, version, tx, witnesses,
                            ),
                        ),
                    ))
                    .expect("myself alive");
            }
        }
        Ok(())
    }

    pub async fn handle_command(
        &self,
        myself: ActorRef<NetworkActorMessage>,
        state: &mut NetworkActorState,
        command: NetworkActorCommand,
    ) -> crate::Result<()> {
        debug!("Handling command: {:?}", command);
        match command {
            NetworkActorCommand::SendCFNMessage(CFNMessageWithPeerId { peer_id, message }) => {
                state.send_message_to_peer(&peer_id, message).await?;
            }

            NetworkActorCommand::ConnectPeer(addr) => {
                // TODO: It is more than just dialing a peer. We need to exchange capabilities of the peer,
                // e.g. whether the peer support some specific feature.
                // TODO: If we are already connected to the peer, skip connecting.
                state
                    .control
                    .dial(addr.clone(), TargetProtocol::All)
                    .await?
                // TODO: note that the dial function does not return error immediately even if dial fails.
                // Tentacle sends an event by calling handle_error function instead, which
                // may receive errors like DialerError.
            }

            NetworkActorCommand::DisconnectPeer(peer_id) => {
                if let Some(session) = state.get_peer_session(&peer_id) {
                    state.control.disconnect(session).await?;
                }
            }

            NetworkActorCommand::OpenChannel(open_channel, reply) => {
                match state
                    .create_outbound_channel(open_channel, self.store.clone())
                    .await
                {
                    Ok((_, channel_id)) => {
                        let _ = reply.send(Ok(OpenChannelResponse { channel_id }));
                    }
                    Err(err) => {
                        error!("Failed to create channel: {}", err);
                        let _ = reply.send(Err(err.to_string()));
                    }
                }
            }
            NetworkActorCommand::AcceptChannel(accept_channel, reply) => {
                match state
                    .create_inbound_channel(accept_channel, self.store.clone())
                    .await
                {
                    Ok((_, old_channel_id, new_channel_id)) => {
                        let _ = reply.send(Ok(AcceptChannelResponse {
                            old_channel_id,
                            new_channel_id,
                        }));
                    }
                    Err(err) => {
                        error!("Failed to accept channel: {}", err);
                        let _ = reply.send(Err(err.to_string()));
                    }
                }
            }

            NetworkActorCommand::ControlCfnChannel(c) => {
                state
                    .send_command_to_channel(c.channel_id, c.command)
                    .await?
            }
            NetworkActorCommand::UpdateChannelFunding(channel_id, transaction, request) => {
                let old_tx = transaction.into_view();
                let mut tx = FundingTx::new();
                tx.update_for_self(old_tx)?;
                let (tx, funding_source_lock_script) = match call_t!(
                    self.chain_actor.clone(),
                    CkbChainMessage::Fund,
                    DEFAULT_CHAIN_ACTOR_TIMEOUT,
                    tx,
                    request
                ) {
                    Ok(Ok((tx, script))) => match tx.into_inner() {
                        Some(tx) => (tx, script),
                        _ => {
                            error!("Obtained empty funding tx");
                            return Ok(());
                        }
                    },
                    Ok(Err(err)) => {
                        // FIXME(yukang): we need to handle this error properly
                        error!("Failed to fund channel: {}", err);
                        return Ok(());
                    }
                    Err(err) => {
                        error!("Failed to call chain actor: {}", err);
                        return Ok(());
                    }
                };
                debug!("Funding transaction updated on our part: {:?}", tx);
                state
                    .send_command_to_channel(
                        channel_id,
                        ChannelCommand::TxCollaborationCommand(TxCollaborationCommand::TxUpdate(
                            TxUpdateCommand {
                                transaction: tx.data(),
                                funding_source_lock_script,
                            },
                        )),
                    )
                    .await?
            }
            NetworkActorCommand::SignTx(
                ref peer_id,
                ref channel_id,
                funding_tx,
                partial_witnesses,
            ) => {
                let msg = match partial_witnesses {
                    Some(partial_witnesses) => {
                        debug!(
                            "Received SignTx request with for transaction {:?} and partial witnesses {:?}",
                            &funding_tx,
                            partial_witnesses
                                .iter()
                                .map(hex::encode)
                                .collect::<Vec<_>>()
                        );
                        let funding_tx = funding_tx
                            .into_view()
                            .as_advanced_builder()
                            .set_witnesses(
                                partial_witnesses.into_iter().map(|x| x.pack()).collect(),
                            )
                            .build();

                        let mut funding_tx = call_t!(
                            self.chain_actor,
                            CkbChainMessage::Sign,
                            DEFAULT_CHAIN_ACTOR_TIMEOUT,
                            funding_tx.into()
                        )
                        .expect(ASSUME_CHAIN_ACTOR_ALWAYS_ALIVE_FOR_NOW)
                        .expect("Signing succeeded");
                        debug!("Funding transaction signed: {:?}", &funding_tx);

                        // Since we have received a valid tx_signatures message, we're now sure that
                        // we can broadcast a valid transaction to the network, i.e. we can wait for
                        // the funding transaction to be confirmed.
                        let funding_tx = funding_tx.take().expect("take tx");
                        let witnesses = funding_tx.witnesses();
                        let outpoint = funding_tx
                            .output_pts_iter()
                            .next()
                            .expect("funding tx output exists");

                        myself
                            .send_message(NetworkActorMessage::new_event(
                                NetworkActorEvent::FundingTransactionPending(
                                    funding_tx.data(),
                                    outpoint,
                                    *channel_id,
                                ),
                            ))
                            .expect("network actor alive");
                        debug!("Fully signed funding tx {:?}", &funding_tx);

                        CFNMessageWithPeerId {
                            peer_id: peer_id.clone(),
                            message: CFNMessage::TxSignatures(TxSignatures {
                                channel_id: *channel_id,
                                witnesses: witnesses.into_iter().map(|x| x.unpack()).collect(),
                                tx_hash: funding_tx.hash().into(),
                            }),
                        }
                    }
                    None => {
                        debug!(
                            "Received SignTx request with for transaction {:?} without partial witnesses, so start signing it now",
                            &funding_tx,
                        );
                        let mut funding_tx = call_t!(
                            self.chain_actor,
                            CkbChainMessage::Sign,
                            DEFAULT_CHAIN_ACTOR_TIMEOUT,
                            funding_tx.into()
                        )
                        .expect(ASSUME_CHAIN_ACTOR_ALWAYS_ALIVE_FOR_NOW)?;
                        debug!("Funding transaction signed: {:?}", &funding_tx);
                        let funding_tx = funding_tx.take().expect("take tx");
                        let witnesses = funding_tx.witnesses();

                        debug!("Partially signed funding tx {:?}", &funding_tx);
                        CFNMessageWithPeerId {
                            peer_id: peer_id.clone(),
                            message: CFNMessage::TxSignatures(TxSignatures {
                                channel_id: *channel_id,
                                witnesses: witnesses.into_iter().map(|x| x.unpack()).collect(),
                                tx_hash: funding_tx.hash().into(),
                            }),
                        }
                    }
                };
                debug!(
                    "Handled tx_signatures, peer: {:?}, messge to send: {:?}",
                    &peer_id, &msg
                );
                myself
                    .send_message(NetworkActorMessage::new_command(
                        NetworkActorCommand::SendCFNMessage(msg),
                    ))
                    .expect("network actor alive");
            }
        };
        Ok(())
    }
}

pub struct NetworkActorState {
    peer_id: PeerId,
    // This is the entropy used to generate various random values.
    // Must be kept secret.
    // TODO: Maybe we should abstract this into a separate trait.
    entropy: [u8; 32],
    network: ActorRef<NetworkActorMessage>,
    // This immutable attribute is placed here because we need to create it in
    // the pre_start function.
    control: ServiceAsyncControl,
    peer_session_map: HashMap<PeerId, SessionId>,
    session_channels_map: HashMap<SessionId, HashSet<Hash256>>,
    channels: HashMap<Hash256, ActorRef<ChannelActorMessage>>,
    // Channels in this hashmap are pending for acceptance. The user needs to
    // issue an AcceptChannelCommand with the amount of funding to accept the channel.
    to_be_accepted_channels: HashMap<Hash256, (PeerId, OpenChannel)>,
    // Channels in this hashmap are pending for funding transaction confirmation.
    pending_channels: HashMap<OutPoint, Hash256>,
    // Used to broadcast and query network info.
    chain_actor: ActorRef<CkbChainMessage>,
    // If the other party funding more than this amount, we will automatically accept the channel.
    open_channel_auto_accept_min_ckb_funding_amount: u64,
    // Tha default amount of CKB to be funded when auto accepting a channel.
    auto_accept_channel_ckb_funding_amount: u64,
}

static CHANNEL_ACTOR_NAME_PREFIX: AtomicU64 = AtomicU64::new(0u64);

// ractor requires that the actor name is unique, so we add a prefix to the actor name.
fn generate_channel_actor_name(local_peer_id: &PeerId, remote_peer_id: &PeerId) -> String {
    format!(
        "Channel-{} {} <-> {}",
        CHANNEL_ACTOR_NAME_PREFIX.fetch_add(1, Ordering::AcqRel),
        local_peer_id,
        remote_peer_id
    )
}

impl NetworkActorState {
    pub fn generate_channel_seed(&mut self) -> [u8; 32] {
        let channel_user_id = self.channels.len();
        let seed = channel_user_id
            .to_be_bytes()
            .into_iter()
            .chain(self.entropy.iter().cloned())
            .collect::<Vec<u8>>();
        let result = blake2b_hash_with_salt(&seed, b"CFN_CHANNEL_SEED");
        self.entropy = blake2b_hash_with_salt(&result, b"CFN_NETWORK_ENTROPY_UPDATE");
        result
    }

    pub async fn create_outbound_channel<S: ChannelActorStateStore + Sync + Send + 'static>(
        &mut self,
        open_channel: OpenChannelCommand,
        store: S,
    ) -> Result<(ActorRef<ChannelActorMessage>, Hash256), ProcessingChannelError> {
        let network = self.network.clone();
        let OpenChannelCommand {
            peer_id,
            funding_amount,
            funding_udt_type_script,
            commitment_fee_rate,
            funding_fee_rate,
        } = open_channel;
        if let Some(udt_type_script) = funding_udt_type_script.as_ref() {
            if !check_udt_script(udt_type_script) {
                return Err(ProcessingChannelError::InvalidParameter(
                    "Invalid UDT type script".to_string(),
                ));
            }
        }
        // NOTE: here we only check the amount is valid, we will also check more in the `pre_start` from channel creation
        let (_funding_amount, _reserved_ckb_amount) =
            self.get_funding_and_reserved_amount(funding_amount, &funding_udt_type_script)?;
        let seed = self.generate_channel_seed();
        let (tx, rx) = oneshot::channel::<Hash256>();
        let channel = Actor::spawn_linked(
            Some(generate_channel_actor_name(&self.peer_id, &peer_id)),
            ChannelActor::new(peer_id.clone(), network.clone(), store),
            ChannelInitializationParameter::OpenChannel(OpenChannelParameter {
                funding_amount,
                seed,
                funding_udt_type_script,
                channel_id_sender: tx,
                commitment_fee_rate,
                funding_fee_rate,
            }),
            network.clone().get_cell(),
        )
        .await?
        .0;
        let temp_channel_id = rx.await.expect("msg received");
        Ok((channel, temp_channel_id))
    }

    pub async fn create_inbound_channel<S: ChannelActorStateStore + Sync + Send + 'static>(
        &mut self,
        accept_channel: AcceptChannelCommand,
        store: S,
    ) -> Result<(ActorRef<ChannelActorMessage>, Hash256, Hash256), ProcessingChannelError> {
        let AcceptChannelCommand {
            temp_channel_id,
            funding_amount,
        } = accept_channel;

        let (peer_id, open_channel) = self
            .to_be_accepted_channels
            .remove(&temp_channel_id)
            .ok_or(ProcessingChannelError::InvalidParameter(format!(
                "No channel with temp id {:?} found",
                &temp_channel_id
            )))?;

        let (funding_amount, reserved_ckb_amount) = self.get_funding_and_reserved_amount(
            funding_amount,
            &open_channel.funding_udt_type_script,
        )?;

        let network = self.network.clone();
        let id = open_channel.channel_id;
        if let Some(channel) = self.channels.get(&id) {
            warn!("A channel of id {:?} is already created, returning it", &id);
            return Ok((channel.clone(), temp_channel_id, id));
        }

        let seed = self.generate_channel_seed();
        let (tx, rx) = oneshot::channel::<Hash256>();
        let channel = Actor::spawn_linked(
            Some(generate_channel_actor_name(&self.peer_id, &peer_id)),
            ChannelActor::new(peer_id.clone(), network.clone(), store),
            ChannelInitializationParameter::AcceptChannel(AcceptChannelParameter {
                funding_amount,
                reserved_ckb_amount,
                seed,
                open_channel,
                channel_id_sender: Some(tx),
            }),
            network.clone().get_cell(),
        )
        .await?
        .0;
        let new_id = rx.await.expect("msg received");
        Ok((channel, temp_channel_id, new_id))
    }

    async fn broadcast_tx_with_callback<F, R>(&self, transaction: TransactionView, callback: F)
    where
        F: Send + 'static + FnOnce(Result<Status, RactorErr<CkbChainMessage>>) -> R,
    {
        debug!("Trying to broadcast transaction {:?}", &transaction);
        let chain = self.chain_actor.clone();
        call_t!(
            &chain,
            CkbChainMessage::SendTx,
            DEFAULT_CHAIN_ACTOR_TIMEOUT,
            transaction.clone()
        )
        .expect(ASSUME_CHAIN_ACTOR_ALWAYS_ALIVE_FOR_NOW)
        .expect("valid tx to broadcast");

        let tx_hash = transaction.hash();
        info!("Transactoin sent to the network: {}", tx_hash);

        // TODO: make number of confirmation to transaction configurable.
        const NUM_CONFIRMATIONS: u64 = 4;
        let request = TraceTxRequest {
            tx_hash: tx_hash.clone(),
            confirmations: NUM_CONFIRMATIONS,
        };

        // Spawn a new task to avoid blocking current actor message processing.
        ractor::concurrency::tokio_primatives::spawn(async move {
            debug!("Tracing transaction status {:?}", &request.tx_hash);
            let result = call_t!(
                chain,
                CkbChainMessage::TraceTx,
                DEFAULT_CHAIN_ACTOR_TIMEOUT,
                request.clone()
            );
            callback(result);
        });
    }

    fn get_peer_session(&self, peer_id: &PeerId) -> Option<SessionId> {
        self.peer_session_map.get(peer_id).cloned()
    }

    fn get_funding_and_reserved_amount(
        &self,
        funding_amount: u128,
        udt_type_script: &Option<Script>,
    ) -> Result<(u128, u64), ProcessingChannelError> {
        let reserved_ckb_amount = default_minimal_ckb_amount(udt_type_script.is_some());
        if udt_type_script.is_none() && funding_amount < reserved_ckb_amount.into() {
            return Err(ProcessingChannelError::InvalidParameter(format!(
                "The value of the channel should be greater than the reserve amount: {}",
                reserved_ckb_amount
            )));
        }
        let funding_amount = if udt_type_script.is_some() {
            funding_amount
        } else {
            funding_amount - reserved_ckb_amount as u128
        };
        Ok((funding_amount, reserved_ckb_amount))
    }

    fn check_accept_channel_ckb_parameters(
        &self,
        remote_reserved_ckb_amount: u64,
        local_reserved_ckb_amount: u64,
        funding_fee_rate: u64,
        udt_type_script: &Option<Script>,
    ) -> crate::Result<()> {
        let reserved_ckb_amount = default_minimal_ckb_amount(udt_type_script.is_some());
        if remote_reserved_ckb_amount < reserved_ckb_amount
            || local_reserved_ckb_amount < reserved_ckb_amount
        {
            return Err(Error::InvalidParameter(format!(
                "Reserved CKB amount is less than the minimal amount: {}",
                reserved_ckb_amount
            )));
        }

        if funding_fee_rate < DEFAULT_FEE_RATE {
            return Err(Error::InvalidParameter(format!(
                "Funding fee rate is less than {}",
                DEFAULT_FEE_RATE
            )));
        }
        Ok(())
    }

    fn check_open_ckb_parameters(
        &self,
        open_channel: &OpenChannel,
    ) -> Result<(), ProcessingChannelError> {
        let reserved_ckb_amount = open_channel.reserved_ckb_amount;
        let udt_type_script = &open_channel.funding_udt_type_script;

        let minimal_reserved_ckb_amount = default_minimal_ckb_amount(udt_type_script.is_some());
        if reserved_ckb_amount < minimal_reserved_ckb_amount {
            return Err(ProcessingChannelError::InvalidParameter(format!(
                "Remote reserved CKB amount {} is less than the minimal amount: {}",
                reserved_ckb_amount, minimal_reserved_ckb_amount,
            )));
        }

        if open_channel.funding_fee_rate < DEFAULT_FEE_RATE {
            return Err(ProcessingChannelError::InvalidParameter(format!(
                "Funding fee rate is less than {}",
                DEFAULT_FEE_RATE,
            )));
        }

        if open_channel.commitment_fee_rate < DEFAULT_COMMITMENT_FEE_RATE {
            return Err(ProcessingChannelError::InvalidParameter(format!(
                "Commitment fee rate is less than {}",
                DEFAULT_COMMITMENT_FEE_RATE,
            )));
        }

        let commitment_fee = calculate_commitment_tx_fee(
            open_channel.commitment_fee_rate,
            &open_channel.funding_udt_type_script,
        );

        let expected_minimal_reserved_ckb_amount = commitment_fee * 2;
        debug!(
            "expected_minimal_reserved_ckb_amount: {}, reserved_ckb_amount: {}",
            expected_minimal_reserved_ckb_amount, reserved_ckb_amount
        );
        if reserved_ckb_amount < expected_minimal_reserved_ckb_amount {
            return Err(ProcessingChannelError::InvalidParameter(format!(
                "Commitment fee rate is: {}, expect more CKB amount as reserved ckb amount expected to larger than {}, \
                or you can set a lower commitment fee rate",
                open_channel.commitment_fee_rate, expected_minimal_reserved_ckb_amount
            )));
        }

        Ok(())
    }

    async fn send_message_to_session(
        &self,
        session_id: SessionId,
        message: CFNMessage,
    ) -> crate::Result<()> {
        self.control
            .send_message_to(session_id, CFN_PROTOCOL_ID, message.to_molecule_bytes())
            .await?;
        Ok(())
    }

    async fn send_message_to_peer(
        &self,
        peer_id: &PeerId,
        message: CFNMessage,
    ) -> crate::Result<()> {
        match self.get_peer_session(peer_id) {
            Some(session) => self.send_message_to_session(session, message).await,
            None => Err(Error::PeerNotFound(peer_id.clone())),
        }
    }

    async fn send_command_to_channel(
        &self,
        channel_id: Hash256,
        command: ChannelCommand,
    ) -> crate::Result<()> {
        match self.channels.get(&channel_id) {
            Some(actor) => {
                actor.send_message(ChannelActorMessage::Command(command))?;
                Ok(())
            }
            None => Err(Error::ChannelNotFound(channel_id)),
        }
    }

    async fn on_peer_connected<S: ChannelActorStateStore + Clone + Send + Sync + 'static>(
        &mut self,
        peer_id: &PeerId,
        session: &SessionContext,
        store: S,
    ) {
        self.peer_session_map.insert(peer_id.clone(), session.id);

        for channel_id in store.get_active_channel_ids_by_peer(peer_id) {
            debug!("Reestablishing channel {:x}", &channel_id);
            if let Ok((channel, _)) = Actor::spawn_linked(
                Some(generate_channel_actor_name(&self.peer_id, peer_id)),
                ChannelActor::new(peer_id.clone(), self.network.clone(), store.clone()),
                ChannelInitializationParameter::ReestablishChannel(channel_id),
                self.network.get_cell(),
            )
            .await
            {
                self.on_channel_created(channel_id, peer_id, channel);
            }
        }
    }

    fn on_peer_disconnected(&mut self, id: &PeerId) {
        if let Some(session) = self.peer_session_map.remove(id) {
            if let Some(channel_ids) = self.session_channels_map.remove(&session) {
                for channel_id in channel_ids {
                    if let Some(channel) = self.channels.remove(&channel_id) {
                        let _ = channel.send_message(ChannelActorMessage::Event(
                            ChannelEvent::PeerDisconnected,
                        ));
                    }
                }
            }
        }
    }

    fn on_channel_created(
        &mut self,
        id: Hash256,
        peer_id: &PeerId,
        actor: ActorRef<ChannelActorMessage>,
    ) {
        if let Some(session) = self.get_peer_session(peer_id) {
            self.channels.insert(id, actor);
            self.session_channels_map
                .entry(session)
                .or_default()
                .insert(id);
        }
    }

    async fn on_closing_transaction_pending(
        &mut self,
        channel_id: Hash256,
        peer_id: PeerId,
        transaction: TransactionView,
    ) {
        let tx_hash: Byte32 = transaction.hash();
        info!(
            "Channel ({:?}) to peer {:?} is closed. Broadcasting closing transaction ({:?}) now.",
            &channel_id, &peer_id, &tx_hash
        );
        let network: ActorRef<NetworkActorMessage> = self.network.clone();
        self.broadcast_tx_with_callback(transaction, move |result| {
            let message = match result {
                Ok(Status::Committed) => {
                    info!("Cloisng transaction {:?} confirmed", &tx_hash);
                    NetworkActorEvent::ClosingTransactionConfirmed(peer_id, channel_id, tx_hash)
                }
                Ok(status) => {
                    error!(
                        "Closing transaction {:?} failed to be confirmed with final status {:?}",
                        &tx_hash, &status
                    );
                    NetworkActorEvent::ClosingTransactionFailed(peer_id, channel_id, tx_hash)
                }
                Err(err) => {
                    error!("Failed to trace transaction {:?}: {:?}", &tx_hash, &err);
                    NetworkActorEvent::ClosingTransactionFailed(peer_id, channel_id, tx_hash)
                }
            };
            network
                .send_message(NetworkActorMessage::new_event(message))
                .expect(ASSUME_NETWORK_MYSELF_ALIVE);
        })
        .await;
    }

    async fn on_closing_transaction_confirmed(&mut self, peer_id: &PeerId, channel_id: &Hash256) {
        self.channels.remove(&channel_id);
        if let Some(session) = self.get_peer_session(&peer_id) {
            if let Some(set) = self.session_channels_map.get_mut(&session) {
                set.remove(&channel_id);
            }
        }
        self.send_message_to_channel_actor(
            *channel_id,
            ChannelActorMessage::Event(ChannelEvent::ClosingTransactionConfirmed),
        );
        // Notify outside observers.
        self.network
            .send_message(NetworkActorMessage::new_event(
                NetworkActorEvent::NetworkServiceEvent(NetworkServiceEvent::ChannelClosed(
                    peer_id.clone(),
                    *channel_id,
                )),
            ))
            .expect(ASSUME_NETWORK_MYSELF_ALIVE);
    }

    pub async fn on_open_channel_msg(
        &mut self,
        peer_id: PeerId,
        open_channel: OpenChannel,
    ) -> ProcessingChannelResult {
        self.check_open_ckb_parameters(&open_channel)?;

        if let Some(udt_type_script) = &open_channel.funding_udt_type_script {
            if !check_udt_script(udt_type_script) {
                return Err(ProcessingChannelError::InvalidParameter(format!(
                    "Invalid UDT type script: {:?}",
                    udt_type_script
                )));
            }
        }

        let id = open_channel.channel_id;
        if let Some(channel) = self.to_be_accepted_channels.get(&id) {
            warn!(
                "A channel from {:?} of id {:?} is already awaiting to be accepted: {:?}",
                &peer_id, &id, channel
            );
            return Err(ProcessingChannelError::InvalidParameter(format!(
                "A channel from {:?} of id {:?} is already awaiting to be accepted",
                &peer_id, &id,
            )));
        }
        debug!(
            "Channel from {:?} of id {:?} is now awaiting to be accepted: {:?}",
            &peer_id, &id, &open_channel
        );
        self.to_be_accepted_channels
            .insert(id, (peer_id.clone(), open_channel));
        // Notify outside observers.
        self.network
            .clone()
            .send_message(NetworkActorMessage::new_event(
                NetworkActorEvent::NetworkServiceEvent(
                    NetworkServiceEvent::ChannelPendingToBeAccepted(peer_id, id),
                ),
            ))
            .expect(ASSUME_NETWORK_MYSELF_ALIVE);
        Ok(())
    }

    async fn on_funding_transaction_pending(
        &mut self,
        transaction: Transaction,
        outpoint: OutPoint,
        channel_id: Hash256,
    ) {
        // Just a sanity check to ensure that no two channels are associated with the same outpoint.
        if let Some(old) = self.pending_channels.remove(&outpoint) {
            if old != channel_id {
                panic!("Trying to associate a new channel id {:?} with the same outpoint {:?} when old channel id is {:?}. Rejecting.", channel_id, outpoint, old);
            }
        }
        self.pending_channels.insert(outpoint.clone(), channel_id);
        // TODO: try to broadcast the transaction to the network.
        let transaction = transaction.into_view();
        let tx_hash = transaction.hash();
        debug!(
            "Funding transaction (outpoint {:?}) for channel {:?} is now ready. Broadcast it {:?} now.",
            &outpoint, &channel_id, &tx_hash
        );
        let network = self.network.clone();
        self.broadcast_tx_with_callback(transaction, move |result| {
            let message = match result {
                Ok(Status::Committed) => {
                    info!("Funding transaction {:?} confirmed", &tx_hash);
                    NetworkActorEvent::FundingTransactionConfirmed(outpoint)
                }
                Ok(status) => {
                    error!(
                        "Funding transaction {:?} failed to be confirmed with final status {:?}",
                        &tx_hash, &status
                    );
                    NetworkActorEvent::FundingTransactionFailed(outpoint)
                }
                Err(err) => {
                    error!("Failed to trace transaction {:?}: {:?}", &tx_hash, &err);
                    NetworkActorEvent::FundingTransactionFailed(outpoint)
                }
            };

            // Notify outside observers.
            network
                .send_message(NetworkActorMessage::new_event(message))
                .expect(ASSUME_NETWORK_MYSELF_ALIVE);
        })
        .await;
    }

    async fn on_commitment_transaction_pending(
        &mut self,
        transaction: Transaction,
        channel_id: Hash256,
    ) {
        let transaction = transaction.into_view();
        debug!(
            "Trying to broadcast commitment transaction {:?}",
            &transaction
        );

        call_t!(
            self.chain_actor,
            CkbChainMessage::SendTx,
            DEFAULT_CHAIN_ACTOR_TIMEOUT,
            transaction.clone()
        )
        .expect(ASSUME_CHAIN_ACTOR_ALWAYS_ALIVE_FOR_NOW)
        .expect("valid commitment tx");

        let hash = transaction.hash();

        info!("Commitment transactoin sent to the network: {}", hash);
        const NUM_CONFIRMATIONS: u64 = 4;
        let request = TraceTxRequest {
            tx_hash: hash,
            confirmations: NUM_CONFIRMATIONS,
        };
        let chain = self.chain_actor.clone();
        let network = self.network.clone();
        // Spawn a new task to avoid blocking current actor message processing.
        ractor::concurrency::tokio_primatives::spawn(async move {
            debug!("Tracing transaction status {:?}", &request.tx_hash);
            let message = match call_t!(
                chain,
                CkbChainMessage::TraceTx,
                DEFAULT_CHAIN_ACTOR_TIMEOUT,
                request.clone()
            ) {
                Ok(Status::Committed) => {
                    info!("Funding transaction {:?} confirmed", &request.tx_hash,);
                    NetworkActorEvent::CommitmentTransactionConfirmed(
                        transaction.data(),
                        channel_id,
                    )
                }
                Ok(status) => {
                    error!(
                        "Commitment transaction {:?} failed to be confirmed with final status {:?}",
                        &request.tx_hash, &status
                    );
                    unimplemented!("handling commitment transaction failed");
                }
                Err(err) => {
                    error!(
                        "Failed to trace transaction {:?}: {:?}",
                        &request.tx_hash, &err
                    );
                    unimplemented!("handling commitment transaction failed");
                }
            };

            // Notify outside observers.
            network
                .send_message(NetworkActorMessage::new_event(message))
                .expect(ASSUME_NETWORK_MYSELF_ALIVE);
        });
    }

    async fn on_funding_transaction_confirmed(&mut self, outpoint: OutPoint) {
        let channel_id = match self.pending_channels.remove(&outpoint) {
            Some(channel_id) => channel_id,
            None => {
                warn!(
                    "Funding transaction confirmed for outpoint {:?} but no channel found",
                    &outpoint
                );
                return;
            }
        };
        self.send_message_to_channel_actor(
            channel_id,
            ChannelActorMessage::Event(ChannelEvent::FundingTransactionConfirmed),
        );
    }

    async fn on_commitment_transaction_confirmed(
        &mut self,
        transaction: Transaction,
        channel_id: Hash256,
    ) {
        let transaction = transaction.into_view();
        debug!(
            "Commitment transaction is confirmed: {:?}",
            &transaction.hash()
        );
        self.send_message_to_channel_actor(
            channel_id,
            ChannelActorMessage::Event(ChannelEvent::CommitmentTransactionConfirmed),
        );
    }

    fn send_message_to_channel_actor(&self, channel_id: Hash256, message: ChannelActorMessage) {
        match self.channels.get(&channel_id) {
            None => {
                error!(
                    "Failed to send message to channel actor: channel {:?} not found",
                    &channel_id
                );
            }
            Some(actor) => {
                actor.send_message(message).expect("channel actor alive");
            }
        }
    }
}

#[rasync_trait]
impl<S> Actor for NetworkActor<S>
where
    S: ChannelActorStateStore + Clone + Send + Sync + 'static,
{
    type Msg = NetworkActorMessage;
    type State = NetworkActorState;
    type Arguments = (CkbConfig, TaskTracker);

    async fn pre_start(
        &self,
        myself: ActorRef<Self::Msg>,
        (config, tracker): Self::Arguments,
    ) -> Result<Self::State, ActorProcessingErr> {
        let now = SystemTime::now()
            .duration_since(SystemTime::UNIX_EPOCH)
            .expect("SystemTime::now() should after UNIX_EPOCH");
        let kp = config
            .read_or_generate_secret_key()
            .expect("read or generate secret key");
        let entropy = blake2b_hash_with_salt(
            [kp.as_ref(), now.as_nanos().to_le_bytes().as_ref()]
                .concat()
                .as_slice(),
            b"CFN_NETWORK_ENTROPY",
        );
        let secio_kp = SecioKeyPair::from(kp);
        let secio_pk = secio_kp.public_key();
        let handle = Handle::new(myself.clone());
        let mut service = ServiceBuilder::default()
            .insert_protocol(handle.clone().create_meta(CFN_PROTOCOL_ID))
            .handshake_type(secio_kp.into())
            .build(handle);
        let listen_addr = service
            .listen(
                format!("/ip4/127.0.0.1/tcp/{}", config.listening_port)
                    .parse()
                    .expect("valid tentacle address"),
            )
            .await
            .expect("listen tentacle");

        let my_peer_id: PeerId = PeerId::from(secio_pk);
        info!(
            "Started listening tentacle on {}/p2p/{}",
            listen_addr,
            my_peer_id.to_base58()
        );

        let control = service.control().to_owned();

        myself
            .send_message(NetworkActorMessage::new_event(
                NetworkActorEvent::NetworkServiceEvent(NetworkServiceEvent::NetworkStarted(
                    my_peer_id.clone(),
                    listen_addr,
                )),
            ))
            .expect(ASSUME_NETWORK_MYSELF_ALIVE);

        tracker.spawn(async move {
            service.run().await;
            debug!("Tentacle service shutdown");
        });

        Ok(NetworkActorState {
            peer_id: my_peer_id,
            entropy,
            network: myself,
            control,
            peer_session_map: Default::default(),
            session_channels_map: Default::default(),
            channels: Default::default(),
            to_be_accepted_channels: Default::default(),
            pending_channels: Default::default(),
            chain_actor: self.chain_actor.clone(),
            open_channel_auto_accept_min_ckb_funding_amount: config
                .open_channel_auto_accept_min_ckb_funding_amount(),
            auto_accept_channel_ckb_funding_amount: config.auto_accept_channel_ckb_funding_amount(),
        })
    }

    async fn handle(
        &self,
        myself: ActorRef<Self::Msg>,
        message: Self::Msg,
        state: &mut Self::State,
    ) -> Result<(), ActorProcessingErr> {
        match message {
            NetworkActorMessage::Event(event) => {
                if let Err(err) = self.handle_event(myself, state, event).await {
                    error!("Failed to handle ckb network event: {}", err);
                }
            }
            NetworkActorMessage::Command(command) => {
                if let Err(err) = self.handle_command(myself, state, command).await {
                    error!("Failed to handle ckb network command: {}", err);
                }
            }
        }
        Ok(())
    }

    async fn post_stop(
        &self,
        _myself: ActorRef<Self::Msg>,
        state: &mut Self::State,
    ) -> Result<(), ActorProcessingErr> {
        if let Err(err) = state.control.close().await {
            error!("Failed to close tentacle service: {}", err);
        }
        debug!("Network service for {:?} shutdown", state.peer_id);
        Ok(())
    }

    async fn handle_supervisor_evt(
        &self,
        _myself: ActorRef<Self::Msg>,
        message: SupervisionEvent,
        _state: &mut Self::State,
    ) -> Result<(), ActorProcessingErr> {
        match message {
            SupervisionEvent::ActorTerminated(who, _, _) => {
                debug!("Actor {:?} terminated", who);
            }
            SupervisionEvent::ActorPanicked(who, _) => {
                error!("Actor {:?} panicked", who);
            }
            _ => {}
        }
        Ok(())
    }
}

#[derive(Clone, Debug)]
struct Handle {
    actor: ActorRef<NetworkActorMessage>,
}

impl Handle {
    pub fn new(actor: ActorRef<NetworkActorMessage>) -> Self {
        Self { actor }
    }

    fn send_actor_message(&self, message: NetworkActorMessage) {
        // If we are closing the whole network service, we may have already stopped the network actor.
        // In that case the send_message will fail.
        // Ideally, we should close tentacle network service first, then stop the network actor.
        // But ractor provides only api for `post_stop` instead of `pre_stop`.
        let _ = self.actor.send_message(message);
    }

    fn emit_event(&self, event: NetworkServiceEvent) {
        self.send_actor_message(NetworkActorMessage::Event(
            NetworkActorEvent::NetworkServiceEvent(event),
        ));
    }

    fn create_meta(self, id: ProtocolId) -> ProtocolMeta {
        MetaBuilder::new()
            .id(id)
            .service_handle(move || {
                let handle = Box::new(self);
                ProtocolHandle::Callback(handle)
            })
            .build()
    }
}

#[async_trait]
impl ServiceProtocol for Handle {
    async fn init(&mut self, _context: &mut ProtocolContext) {}

    async fn connected(&mut self, context: ProtocolContextMutRef<'_>, version: &str) {
        let session = context.session;
        info!(
            "proto id [{}] open on session [{}], address: [{}], type: [{:?}], version: {}",
            context.proto_id, session.id, session.address, session.ty, version
        );

        if let Some(peer_id) = context.session.remote_pubkey.clone().map(PeerId::from) {
            self.send_actor_message(NetworkActorMessage::new_event(
                NetworkActorEvent::PeerConnected(peer_id, context.session.clone()),
            ));
        } else {
            warn!("Peer connected without remote pubkey {:?}", context.session);
        }
    }

    async fn disconnected(&mut self, context: ProtocolContextMutRef<'_>) {
        info!(
            "proto id [{}] close on session [{}]",
            context.proto_id, context.session.id
        );

        match context.session.remote_pubkey.as_ref() {
            Some(pubkey) => {
                let peer_id = PeerId::from_public_key(pubkey);
                self.send_actor_message(NetworkActorMessage::new_event(
                    NetworkActorEvent::PeerDisconnected(peer_id, context.session.clone()),
                ));
            }
            None => {
                unreachable!("Received message without remote pubkey");
            }
        }
    }

    async fn received(&mut self, context: ProtocolContextMutRef<'_>, data: Bytes) {
        let msg = unwrap_or_return!(CFNMessage::from_molecule_slice(&data), "parse message");
        match context.session.remote_pubkey.as_ref() {
            Some(pubkey) => {
                let peer_id = PeerId::from_public_key(pubkey);
                self.send_actor_message(NetworkActorMessage::new_event(
                    NetworkActorEvent::PeerMessage(peer_id, msg),
                ));
            }
            None => {
                unreachable!("Received message without remote pubkey");
            }
        }
    }

    async fn notify(&mut self, _context: &mut ProtocolContext, _token: u64) {}
}

#[async_trait]
impl ServiceHandle for Handle {
    async fn handle_error(&mut self, _context: &mut ServiceContext, error: ServiceError) {
        self.emit_event(NetworkServiceEvent::ServiceError(error));
    }
    async fn handle_event(&mut self, _context: &mut ServiceContext, event: ServiceEvent) {
        self.emit_event(NetworkServiceEvent::ServiceEvent(event));
    }
}

pub async fn start_ckb<S: ChannelActorStateStore + Clone + Send + Sync + 'static>(
    config: CkbConfig,
    chain_actor: ActorRef<CkbChainMessage>,
    event_sender: mpsc::Sender<NetworkServiceEvent>,
    tracker: TaskTracker,
    root_actor: ActorCell,
    store: S,
) -> ActorRef<NetworkActorMessage> {
    let secio_kp: SecioKeyPair = config
        .read_or_generate_secret_key()
        .expect("read or generate secret key")
        .into();
    let my_peer_id = PeerId::from_public_key(&secio_kp.public_key());

    let (actor, _handle) = Actor::spawn_linked(
        Some(format!("Network {}", my_peer_id)),
        NetworkActor::new(event_sender, chain_actor, store),
        (config, tracker),
        root_actor,
    )
    .await
    .expect("Failed to start network actor");

    actor
}<|MERGE_RESOLUTION|>--- conflicted
+++ resolved
@@ -203,19 +203,16 @@
     /// A commitment transaction is signed by us and has sent to the other party.
     LocalCommitmentSigned(PeerId, Hash256, u64, TransactionView, Vec<u8>),
 
-<<<<<<< HEAD
     /// Channel is going to be closed forcely, and the closing transaction is ready to be broadcasted.
     CommitmentTransactionPending(Transaction, Hash256),
 
     /// A commitment transaction is broacasted successfully.
     CommitmentTransactionConfirmed(Transaction, Hash256),
-=======
     /// A closing transaction has been confirmed.
     ClosingTransactionConfirmed(PeerId, Hash256, Byte32),
 
     /// A closing transaction has failed (either because of invalid transaction or timeout)
     ClosingTransactionFailed(PeerId, Hash256, Byte32),
->>>>>>> 5676a32c
 
     /// Network service events to be sent to outside observers.
     /// These events may be both present at `NetworkActorEvent` and
@@ -456,7 +453,6 @@
             NetworkActorEvent::FundingTransactionConfirmed(outpoint) => {
                 state.on_funding_transaction_confirmed(outpoint).await;
             }
-<<<<<<< HEAD
             NetworkActorEvent::CommitmentTransactionPending(transaction, channel_id) => {
                 state
                     .on_commitment_transaction_pending(transaction, channel_id)
@@ -467,9 +463,6 @@
                     .on_commitment_transaction_confirmed(transaction, channel_id)
                     .await;
             }
-            NetworkActorEvent::FundingTransactionFailed(_outpoint) => {
-                unimplemented!("handling funding transaction failed");
-=======
             NetworkActorEvent::FundingTransactionFailed(outpoint) => {
                 error!("Funding transaction failed: {:?}", outpoint);
             }
@@ -488,7 +481,6 @@
                     "Closing transaction failed for channel {:?}, tx hash: {:?}, peer id: {:?}",
                     &channel_id, &tx_hash, &peer_id
                 );
->>>>>>> 5676a32c
             }
             NetworkActorEvent::LocalCommitmentSigned(
                 peer_id,
