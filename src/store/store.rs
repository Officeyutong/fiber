use super::db_migrate::DbMigrate;
use super::schema::*;
use crate::{
    fiber::{
        channel::{
            ChannelActorState, ChannelActorStateStore, ChannelState, RevocationData, SettlementData,
        },
        gossip::GossipMessageStore,
        graph::{NetworkGraphStateStore, PaymentSession},
        history::{Direction, TimedResult},
        network::{NetworkActorStateStore, PersistentNetworkActorState},
        types::{BroadcastMessage, BroadcastMessageID, Cursor, Hash256, CURSOR_SIZE},
    },
    invoice::{CkbInvoice, CkbInvoiceStatus, InvoiceError, InvoiceStore},
    watchtower::{ChannelData, WatchtowerStore},
};
use ckb_types::packed::{OutPoint, Script};
use ckb_types::prelude::Entity;
use rocksdb::{
    prelude::*, DBCompressionType, DBIterator, Direction as DbDirection, IteratorMode, WriteBatch,
    DB,
};
use serde::Serialize;
use std::io::Write;
use std::{
    cmp::Ordering,
    io::{stdin, stdout},
    path::Path,
    sync::Arc,
};
use tentacle::secio::PeerId;
use tracing::{error, info};

#[derive(Clone, Debug)]
pub struct Store {
    pub(crate) db: Arc<DB>,
}

#[derive(Copy, Clone)]
enum ChannelTimestamp {
    ChannelAnnouncement(),
    ChannelUpdateOfNode1(),
    ChannelUpdateOfNode2(),
}

fn update_channel_timestamp(
    batch: &mut Batch,
    outpoint: &OutPoint,
    timestamp: u64,
    channel_timestamp: ChannelTimestamp,
) {
    let offset = match channel_timestamp {
        ChannelTimestamp::ChannelAnnouncement() => 0,
        ChannelTimestamp::ChannelUpdateOfNode1() => 8,
        ChannelTimestamp::ChannelUpdateOfNode2() => 16,
    };
    let message_id = match channel_timestamp {
        ChannelTimestamp::ChannelAnnouncement() => {
            BroadcastMessageID::ChannelAnnouncement(outpoint.clone())
        }
        ChannelTimestamp::ChannelUpdateOfNode1() => {
            BroadcastMessageID::ChannelUpdate(outpoint.clone())
        }
        ChannelTimestamp::ChannelUpdateOfNode2() => {
            BroadcastMessageID::ChannelUpdate(outpoint.clone())
        }
    };

    let timestamp_key = [
        &[BROADCAST_MESSAGE_TIMESTAMP_PREFIX],
        message_id.to_bytes().as_slice(),
    ]
    .concat();
    let mut timestamps = batch
        .get(&timestamp_key)
        .map(|v| v.try_into().expect("Invalid timestamp value length"))
        .unwrap_or([0u8; 24]);
    timestamps[offset..offset + 8].copy_from_slice(&timestamp.to_be_bytes());
    batch.put(timestamp_key, timestamps);
}

impl Store {
    pub fn new<P: AsRef<Path>>(path: P) -> Result<Self, String> {
        let db = Self::open_db(path.as_ref())?;
        let db = Self::start_migrate(path, db, false)?;
        Ok(Self { db })
    }

    pub fn run_migrate<P: AsRef<Path>>(path: P) -> Result<(), String> {
        let db = Self::open_db(path.as_ref())?;
        Self::start_migrate(path, db, true)?;
        Ok(())
    }

    fn open_db(path: &Path) -> Result<Arc<DB>, String> {
        // add more migrations here
        let mut options = Options::default();
        options.create_if_missing(true);
        options.set_compression_type(DBCompressionType::Lz4);
        let db = Arc::new(DB::open(&options, path).map_err(|e| e.to_string())?);
        Ok(db)
    }

    fn get<K: AsRef<[u8]>>(&self, key: K) -> Option<Vec<u8>> {
        self.db
            .get(key.as_ref())
            .map(|v| v.map(|vi| vi.to_vec()))
            .expect("get should be OK")
    }

    #[allow(dead_code)]
    fn get_range<K: AsRef<[u8]>>(
        &self,
        lower_bound: Option<K>,
        upper_bound: Option<K>,
    ) -> DBIterator {
        assert!(lower_bound.is_some() || upper_bound.is_some());
        let mut read_options = ReadOptions::default();
        if let Some(lower_bound) = lower_bound {
            read_options.set_iterate_lower_bound(lower_bound.as_ref());
        }
        if let Some(upper_bound) = upper_bound {
            read_options.set_iterate_upper_bound(upper_bound.as_ref());
        }
        let mode = IteratorMode::Start;
        self.db.get_iter(&read_options, mode)
    }

    fn batch(&self) -> Batch {
        Batch {
            db: Arc::clone(&self.db),
            wb: WriteBatch::default(),
        }
    }

    fn prefix_iterator<'a>(
        &'a self,
        prefix: &'a [u8],
    ) -> impl Iterator<Item = (Box<[u8]>, Box<[u8]>)> + 'a {
        self.db
            .prefix_iterator(prefix)
            .take_while(move |(col_key, _)| col_key.starts_with(prefix))
    }

    /// Open or create a rocksdb
    fn start_migrate<P: AsRef<Path>>(
        path: P,
        db: Arc<DB>,
        run_migrate: bool,
    ) -> Result<Arc<DB>, String> {
        let migrate = DbMigrate::new(db);
        if !migrate.need_init() {
            match migrate.check() {
                Ordering::Greater => {
                    error!(
                        "The database was created by a higher version fiber executable binary \n\
                     and cannot be opened by the current binary.\n\
                     Please download the latest fiber executable binary."
                    );
                    return Err("incompatible database, need to upgrade fiber binary".to_string());
                }
                Ordering::Equal => {
                    info!("no need to migrate, everything is OK ...");
                    return Ok(migrate.db());
                }
                Ordering::Less => {
                    if !run_migrate {
                        return Err("Fiber need to run some database migrations, please run `fnn` with option `--migrate` to start migrations.".to_string());
                    } else {
                        let path_buf = path.as_ref().to_path_buf();
                        let input = Self::prompt(format!("\
                            Once the migration started, the data will be no longer compatible with all older version,\n\
                            so we strongly recommended you to backup the old data {} before migrating.\n\
                            \n\
                            \nIf you want to migrate the data, please input YES, otherwise, the current process will exit.\n\
                            > ", path_buf.display()).as_str());

                        if input.trim().to_lowercase() != "yes" {
                            error!("Migration was declined since the user didn't confirm.");
                            return Err("need to run database migration".to_string());
                        }
                        eprintln!("begin to migrate db ...");
                        let db = migrate.migrate().expect("failed to migrate db");
                        eprintln!(
                            "db migrated successfully, now your can restart the fiber node ..."
                        );
                        Ok(db)
                    }
                }
            }
        } else {
            info!("begin to init db version ...");
            migrate
                .init_db_version()
                .expect("failed to init db version");
            Ok(migrate.db())
        }
    }

    fn prompt(msg: &str) -> String {
        let stdout = stdout();
        let mut stdout = stdout.lock();
        let stdin = stdin();

        write!(stdout, "{msg}").unwrap();
        stdout.flush().unwrap();

        let mut input = String::new();
        let _ = stdin.read_line(&mut input);

        input
    }
}

pub struct Batch {
    db: Arc<DB>,
    wb: WriteBatch,
}

enum KeyValue {
    ChannelActorState(Hash256, ChannelActorState),
    CkbInvoice(Hash256, CkbInvoice),
    CkbInvoicePreimage(Hash256, Hash256),
    CkbInvoiceStatus(Hash256, CkbInvoiceStatus),
    PeerIdChannelId((PeerId, Hash256), ChannelState),
<<<<<<< HEAD
    OutPointChannelId(OutPoint, Hash256),
    NodeInfo(Pubkey, NodeInfo),
    NodeTimestampIndex(Pubkey, u64),
    ChannelInfo(OutPoint, ChannelInfo),
    ChannelTimestampIndex(OutPoint, u64),
    ChannelFundingTxIndex(OutPoint, u64, u32),
=======
    BroadcastMessageTimestamp(BroadcastMessageID, u64),
    BroadcastMessage(Cursor, BroadcastMessage),
>>>>>>> ccd7f339
    WatchtowerChannel(Hash256, ChannelData),
    PaymentSession(Hash256, PaymentSession),
    PaymentHistoryTimedResult((OutPoint, Direction), TimedResult),
    NetworkActorState(PeerId, PersistentNetworkActorState),
}

pub trait StoreKeyValue {
    fn key(&self) -> Vec<u8>;
    fn value(&self) -> Vec<u8>;
}

fn serialize_to_vec<T: ?Sized + Serialize>(value: &T, field_name: &str) -> Vec<u8> {
    bincode::serialize(value)
        .unwrap_or_else(|e| panic!("serialization of {} failed: {}", field_name, e))
}

fn deserialize_from<'a, T>(slice: &'a [u8], field_name: &str) -> T
where
    T: serde::Deserialize<'a>,
{
    bincode::deserialize(slice)
        .unwrap_or_else(|e| panic!("deserialization of {} failed: {}", field_name, e))
}

impl StoreKeyValue for KeyValue {
    fn key(&self) -> Vec<u8> {
        match self {
            KeyValue::ChannelActorState(id, _) => {
                [&[CHANNEL_ACTOR_STATE_PREFIX], id.as_ref()].concat()
            }
            KeyValue::CkbInvoice(id, _) => [&[CKB_INVOICE_PREFIX], id.as_ref()].concat(),
            KeyValue::CkbInvoicePreimage(id, _) => {
                [&[CKB_INVOICE_PREIMAGE_PREFIX], id.as_ref()].concat()
            }
            KeyValue::CkbInvoiceStatus(id, _) => {
                [&[CKB_INVOICE_STATUS_PREFIX], id.as_ref()].concat()
            }
            KeyValue::PeerIdChannelId((peer_id, channel_id), _) => [
                &[PEER_ID_CHANNEL_ID_PREFIX],
                peer_id.as_bytes(),
                channel_id.as_ref(),
            ]
            .concat(),
<<<<<<< HEAD
            KeyValue::ChannelInfo(channel_id, _) => {
                [&[CHANNEL_INFO_PREFIX], channel_id.as_slice()].concat()
            }
            KeyValue::OutPointChannelId(outpoint, _) => {
                [&[CHANNEL_OUTPOINT_CHANNEL_ID_PREFIX], outpoint.as_slice()].concat()
            }
=======
>>>>>>> ccd7f339
            KeyValue::PaymentSession(payment_hash, _) => {
                [&[PAYMENT_SESSION_PREFIX], payment_hash.as_ref()].concat()
            }
            KeyValue::WatchtowerChannel(channel_id, _) => {
                [&[WATCHTOWER_CHANNEL_PREFIX], channel_id.as_ref()].concat()
            }
            KeyValue::NetworkActorState(peer_id, _) => {
                [&[PEER_ID_NETWORK_ACTOR_STATE_PREFIX], peer_id.as_bytes()].concat()
            }
            KeyValue::PaymentHistoryTimedResult((channel_outpoint, direction), _) => [
                &[PAYMENT_HISTORY_TIMED_RESULT_PREFIX],
                channel_outpoint.as_slice(),
                serialize_to_vec(direction, "Direction").as_slice(),
            ]
            .concat(),
            KeyValue::BroadcastMessageTimestamp(broadcast_message_id, _) => [
                &[BROADCAST_MESSAGE_TIMESTAMP_PREFIX],
                broadcast_message_id.to_bytes().as_slice(),
            ]
            .concat(),
            KeyValue::BroadcastMessage(cursor, _) => {
                [&[BROADCAST_MESSAGE_PREFIX], cursor.to_bytes().as_slice()].concat()
            }
        }
    }

    fn value(&self) -> Vec<u8> {
        match self {
            KeyValue::ChannelActorState(_, state) => serialize_to_vec(state, "ChannelActorState"),
            KeyValue::CkbInvoice(_, invoice) => serialize_to_vec(invoice, "CkbInvoice"),
            KeyValue::CkbInvoicePreimage(_, preimage) => serialize_to_vec(preimage, "Hash256"),
            KeyValue::CkbInvoiceStatus(_, status) => serialize_to_vec(status, "CkbInvoiceStatus"),
            KeyValue::PeerIdChannelId(_, state) => serialize_to_vec(state, "ChannelState"),
<<<<<<< HEAD
            KeyValue::ChannelInfo(_, channel) => serialize_to_vec(channel, "ChannelInfo"),
            KeyValue::OutPointChannelId(_, channel_id) => serialize_to_vec(channel_id, "ChannelId"),
=======
>>>>>>> ccd7f339
            KeyValue::PaymentSession(_, payment_session) => {
                serialize_to_vec(payment_session, "PaymentSession")
            }
            KeyValue::WatchtowerChannel(_, channel_data) => {
                serialize_to_vec(channel_data, "ChannelData")
            }
            KeyValue::NetworkActorState(_, persistent_network_actor_state) => serialize_to_vec(
                persistent_network_actor_state,
                "PersistentNetworkActorState",
            ),
            KeyValue::BroadcastMessageTimestamp(_, value) => value.to_be_bytes().into(),
            KeyValue::BroadcastMessage(_cursor, broadcast_message) => {
                serialize_to_vec(broadcast_message, "BroadcastMessage")
            }
            KeyValue::PaymentHistoryTimedResult(_, result) => {
                serialize_to_vec(result, "TimedResult")
            }
        }
    }
}

impl Batch {
    fn get<K: AsRef<[u8]>>(&self, key: K) -> Option<Vec<u8>> {
        self.db
            .get(key.as_ref())
            .map(|v| v.map(|vi| vi.to_vec()))
            .expect("get should be OK")
    }

    fn put_kv(&mut self, key_value: KeyValue) {
        self.put(key_value.key(), key_value.value());
    }

    fn put<K: AsRef<[u8]>, V: AsRef<[u8]>>(&mut self, key: K, value: V) {
        self.wb.put(key, value).expect("put should be OK")
    }

    fn delete<K: AsRef<[u8]>>(&mut self, key: K) {
        self.wb.delete(key.as_ref()).expect("delete should be OK")
    }

    fn commit(self) {
        self.db.write(&self.wb).expect("commit should be OK")
    }
}

impl NetworkActorStateStore for Store {
    fn get_network_actor_state(&self, id: &PeerId) -> Option<PersistentNetworkActorState> {
        let key = [&[PEER_ID_NETWORK_ACTOR_STATE_PREFIX], id.as_bytes()].concat();
        self.get(key)
            .map(|value| deserialize_from(value.as_ref(), "PersistentNetworkActorState"))
    }

    fn insert_network_actor_state(&self, id: &PeerId, state: PersistentNetworkActorState) {
        let mut batch = self.batch();
        batch.put_kv(KeyValue::NetworkActorState(id.clone(), state));
        batch.commit();
    }
}

impl ChannelActorStateStore for Store {
    fn get_channel_actor_state(&self, id: &Hash256) -> Option<ChannelActorState> {
        let key = [&[CHANNEL_ACTOR_STATE_PREFIX], id.as_ref()].concat();
        self.get(key)
            .map(|v| deserialize_from(v.as_ref(), "ChannelActorState"))
    }

    fn insert_channel_actor_state(&self, state: ChannelActorState) {
        let mut batch = self.batch();
        batch.put_kv(KeyValue::ChannelActorState(state.id, state.clone()));
        batch.put_kv(KeyValue::PeerIdChannelId(
            (state.get_remote_peer_id(), state.id),
            state.state,
        ));
        if let Some(outpoint) = state.get_funding_transaction_outpoint() {
            batch.put_kv(KeyValue::OutPointChannelId(outpoint, state.id));
        }
        batch.commit();
    }

    fn delete_channel_actor_state(&self, id: &Hash256) {
        if let Some(state) = self.get_channel_actor_state(id) {
            let mut batch = self.batch();
            batch.delete([&[CHANNEL_ACTOR_STATE_PREFIX], id.as_ref()].concat());
            batch.delete(
                [
                    &[PEER_ID_CHANNEL_ID_PREFIX],
                    state.get_remote_peer_id().as_bytes(),
                    id.as_ref(),
                ]
                .concat(),
            );
            batch.delete(
                [
                    &[CHANNEL_OUTPOINT_CHANNEL_ID_PREFIX],
                    state.must_get_funding_transaction_outpoint().as_slice(),
                ]
                .concat(),
            );
            batch.commit();
        }
    }

    fn get_channel_ids_by_peer(&self, peer_id: &tentacle::secio::PeerId) -> Vec<Hash256> {
        let prefix = [&[PEER_ID_CHANNEL_ID_PREFIX], peer_id.as_bytes()].concat();
        let iter = self.prefix_iterator(&prefix);
        iter.map(|(key, _)| {
            let channel_id: [u8; 32] = key[prefix.len()..]
                .try_into()
                .expect("channel id should be 32 bytes");
            channel_id.into()
        })
        .collect()
    }

    fn get_channel_states(&self, peer_id: Option<PeerId>) -> Vec<(PeerId, Hash256, ChannelState)> {
        let prefix = match peer_id {
            Some(peer_id) => [&[PEER_ID_CHANNEL_ID_PREFIX], peer_id.as_bytes()].concat(),
            None => vec![PEER_ID_CHANNEL_ID_PREFIX],
        };
        self.prefix_iterator(&prefix)
            .map(|(key, value)| {
                let key_len = key.len();
                let peer_id = PeerId::from_bytes(key[1..key_len - 32].into())
                    .expect("deserialize peer id should be OK");
                let channel_id: [u8; 32] = key[key_len - 32..]
                    .try_into()
                    .expect("channel id should be 32 bytes");
                let state = deserialize_from(value.as_ref(), "ChannelState");
                (peer_id, channel_id.into(), state)
            })
            .collect()
    }

    fn get_channel_state_by_outpoint(&self, outpoint: &OutPoint) -> Option<ChannelActorState> {
        let key = [&[CHANNEL_OUTPOINT_CHANNEL_ID_PREFIX], outpoint.as_slice()].concat();
        self.get(key)
            .map(|channel_id| deserialize_from(channel_id.as_ref(), "Hash256"))
            .and_then(|channel_id: Hash256| self.get_channel_actor_state(&channel_id))
    }
}

impl InvoiceStore for Store {
    fn get_invoice(&self, id: &Hash256) -> Option<CkbInvoice> {
        let key = [&[CKB_INVOICE_PREFIX], id.as_ref()].concat();
        self.get(key).map(|v| deserialize_from(&v, "CkbInvoice"))
    }

    fn insert_invoice(
        &self,
        invoice: CkbInvoice,
        preimage: Option<Hash256>,
    ) -> Result<(), InvoiceError> {
        let hash = invoice.payment_hash();
        if self.get_invoice(hash).is_some() {
            return Err(InvoiceError::DuplicatedInvoice(hash.to_string()));
        }

        let mut batch = self.batch();
        if let Some(preimage) = preimage {
            batch.put_kv(KeyValue::CkbInvoicePreimage(*hash, preimage));
        }
        let payment_hash = *invoice.payment_hash();
        batch.put_kv(KeyValue::CkbInvoice(payment_hash, invoice));
        batch.put_kv(KeyValue::CkbInvoiceStatus(
            payment_hash,
            CkbInvoiceStatus::Open,
        ));
        batch.commit();
        return Ok(());
    }

    fn get_invoice_preimage(&self, id: &Hash256) -> Option<Hash256> {
        let key = [&[CKB_INVOICE_PREIMAGE_PREFIX], id.as_ref()].concat();
        self.get(key)
            .map(|v| deserialize_from(v.as_ref(), "Hash256"))
    }

    fn update_invoice_status(
        &self,
        id: &Hash256,
        status: crate::invoice::CkbInvoiceStatus,
    ) -> Result<(), InvoiceError> {
        self.get_invoice(id).ok_or(InvoiceError::InvoiceNotFound)?;
        let mut batch = self.batch();
        batch.put_kv(KeyValue::CkbInvoiceStatus(*id, status));
        batch.commit();
        Ok(())
    }

    fn get_invoice_status(&self, id: &Hash256) -> Option<CkbInvoiceStatus> {
        let key = [&[CKB_INVOICE_STATUS_PREFIX], id.as_ref()].concat();
        self.get(key)
            .map(|v| deserialize_from(v.as_ref(), "CkbInvoiceStatus"))
    }
}

impl NetworkGraphStateStore for Store {
    fn get_payment_session(&self, payment_hash: Hash256) -> Option<PaymentSession> {
        let prefix = [&[PAYMENT_SESSION_PREFIX], payment_hash.as_ref()].concat();
        self.get(prefix)
            .map(|v| deserialize_from(v.as_ref(), "PaymentSession"))
    }

    fn insert_payment_session(&self, session: PaymentSession) {
        let mut batch = self.batch();
        batch.put_kv(KeyValue::PaymentSession(session.payment_hash(), session));
        batch.commit();
    }

    fn insert_payment_history_result(
        &mut self,
        channel_outpoint: OutPoint,
        direction: Direction,
        result: TimedResult,
    ) {
        let mut batch = self.batch();
        batch.put_kv(KeyValue::PaymentHistoryTimedResult(
            (channel_outpoint, direction),
            result,
        ));
        batch.commit();
    }

    fn get_payment_history_results(&self) -> Vec<(OutPoint, Direction, TimedResult)> {
        let prefix = vec![PAYMENT_HISTORY_TIMED_RESULT_PREFIX];
        let iter = self.prefix_iterator(&prefix);
        iter.map(|(key, value)| {
            let channel_outpoint: OutPoint = OutPoint::from_slice(&key[1..=36])
                .expect("deserialize OutPoint should be OK")
                .into();
            let direction = deserialize_from(&key[37..], "Direction");
            let result = deserialize_from(value.as_ref(), "TimedResult");
            (channel_outpoint, direction, result)
        })
        .collect()
    }
}

impl GossipMessageStore for Store {
    fn get_broadcast_messages_iter(
        &self,
        after_cursor: &Cursor,
    ) -> impl IntoIterator<Item = crate::fiber::types::BroadcastMessageWithTimestamp> {
        let cursor = after_cursor.to_bytes();
        let prefix = [BROADCAST_MESSAGE_PREFIX];
        let start = [&prefix, cursor.as_slice()].concat();
        let mode = IteratorMode::From(&start, DbDirection::Forward);
        self.db
            .iterator(mode)
            // We should skip the value with the same cursor (after_cursor is exclusive).
            .skip_while(move |(key, _)| key.as_ref() == &start)
            .take_while(move |(key, _)| key.starts_with(&prefix))
            .map(|(key, value)| {
                debug_assert_eq!(key.len(), 1 + CURSOR_SIZE);
                let mut timestamp_bytes = [0u8; 8];
                timestamp_bytes.copy_from_slice(&key[1..9]);
                let timestamp = u64::from_be_bytes(timestamp_bytes);
                let message: BroadcastMessage =
                    deserialize_from(value.as_ref(), "BroadcastMessage");
                (message, timestamp).into()
            })
    }

    fn get_broadcast_message_with_cursor(
        &self,
        cursor: &Cursor,
    ) -> Option<crate::fiber::types::BroadcastMessageWithTimestamp> {
        let key = [&[BROADCAST_MESSAGE_PREFIX], cursor.to_bytes().as_slice()].concat();
        self.get(key).map(|v| {
            let message: BroadcastMessage = deserialize_from(v.as_ref(), "BroadcastMessage");
            (message, cursor.timestamp).into()
        })
    }

    fn get_latest_broadcast_message_cursor(&self) -> Option<Cursor> {
        let prefix = vec![BROADCAST_MESSAGE_PREFIX];
        let mode = IteratorMode::End;
        self.db
            .iterator(mode)
            .take_while(|(key, _)| key.starts_with(&prefix))
            .last()
            .map(|(key, _)| {
                let last_key = key.to_vec();
                Cursor::from_bytes(&last_key[1..]).expect("deserialize Cursor should be OK")
            })
    }

    fn get_latest_channel_announcement_timestamp(&self, outpoint: &OutPoint) -> Option<u64> {
        self.get(
            &[
                [BROADCAST_MESSAGE_TIMESTAMP_PREFIX].as_slice(),
                BroadcastMessageID::ChannelAnnouncement(outpoint.clone())
                    .to_bytes()
                    .as_slice(),
            ]
            .concat(),
        )
        .map(|v| {
            let v: [u8; 24] = v.try_into().expect("Invalid timestamp value length");
            u64::from_be_bytes(
                v[..8]
                    .try_into()
                    .expect("timestamp length valid, shown above"),
            )
        })
    }

    fn get_latest_channel_update_timestamp(
        &self,
        outpoint: &OutPoint,
        is_node1: bool,
    ) -> Option<u64> {
        self.get(
            &[
                [BROADCAST_MESSAGE_TIMESTAMP_PREFIX].as_slice(),
                BroadcastMessageID::ChannelUpdate(outpoint.clone())
                    .to_bytes()
                    .as_slice(),
            ]
            .concat(),
        )
        .map(|v| {
            let v: [u8; 24] = v.try_into().expect("Invalid timestamp value length");
            let start_index = if is_node1 { 8 } else { 16 };
            u64::from_be_bytes(
                v[start_index..start_index + 8]
                    .try_into()
                    .expect("timestamp length valid, shown above"),
            )
        })
    }

    fn get_latest_node_announcement_timestamp(
        &self,
        pk: &crate::fiber::types::Pubkey,
    ) -> Option<u64> {
        self.get(
            &[
                [BROADCAST_MESSAGE_TIMESTAMP_PREFIX].as_slice(),
                BroadcastMessageID::NodeAnnouncement(pk.clone())
                    .to_bytes()
                    .as_slice(),
            ]
            .concat(),
        )
        .map(|v| u64::from_be_bytes(v.try_into().expect("Invalid timestamp value length")))
    }

    fn save_channel_announcement(
        &self,
        timestamp: u64,
        channel_announcement: crate::fiber::types::ChannelAnnouncement,
    ) {
        if let Some(_old_timestamp) =
            self.get_latest_channel_announcement_timestamp(&channel_announcement.channel_outpoint)
        {
            // Channel announcement is immutable. If we have already saved one channel announcement,
            // we can early return now.
            return;
        }

        let mut batch = self.batch();

        update_channel_timestamp(
            &mut batch,
            &channel_announcement.channel_outpoint,
            timestamp,
            ChannelTimestamp::ChannelAnnouncement(),
        );

        batch.put_kv(KeyValue::BroadcastMessage(
            Cursor::new(
                timestamp,
                BroadcastMessageID::ChannelAnnouncement(
                    channel_announcement.channel_outpoint.clone(),
                ),
            ),
            BroadcastMessage::ChannelAnnouncement(channel_announcement),
        ));

        batch.commit();
    }

    fn save_channel_update(&self, channel_update: crate::fiber::types::ChannelUpdate) {
        let mut batch = self.batch();
        let message_id = BroadcastMessageID::ChannelUpdate(channel_update.channel_outpoint.clone());

        // Remove old channel update if exists
        if let Some(old_timestamp) = self.get_latest_channel_update_timestamp(
            &channel_update.channel_outpoint,
            channel_update.is_update_of_node_1(),
        ) {
            if channel_update.timestamp <= old_timestamp {
                // This is an outdated channel update, early return
                return;
            }
            // Delete old channel update
            batch.delete(
                [
                    &[BROADCAST_MESSAGE_PREFIX],
                    Cursor::new(old_timestamp, message_id.clone())
                        .to_bytes()
                        .as_slice(),
                ]
                .concat(),
            );
        }

        update_channel_timestamp(
            &mut batch,
            &channel_update.channel_outpoint,
            channel_update.timestamp,
            if channel_update.is_update_of_node_1() {
                ChannelTimestamp::ChannelUpdateOfNode1()
            } else {
                ChannelTimestamp::ChannelUpdateOfNode2()
            },
        );

        // Save the channel update
        batch.put_kv(KeyValue::BroadcastMessage(
            Cursor::new(channel_update.timestamp, message_id),
            BroadcastMessage::ChannelUpdate(channel_update),
        ));
        batch.commit();
    }

    fn save_node_announcement(&self, node_announcement: crate::fiber::types::NodeAnnouncement) {
        let mut batch = self.batch();
        let message_id = BroadcastMessageID::NodeAnnouncement(node_announcement.node_id.clone());

        if let Some(old_timestamp) =
            self.get_latest_node_announcement_timestamp(&node_announcement.node_id)
        {
            if node_announcement.timestamp <= old_timestamp {
                // This is an outdated node announcement. Early return.
                return;
            }

            // Delete old node announcement
            batch.delete(
                [
                    &[BROADCAST_MESSAGE_PREFIX],
                    Cursor::new(old_timestamp, message_id.clone())
                        .to_bytes()
                        .as_slice(),
                ]
                .concat(),
            );
        }
        batch.put_kv(KeyValue::BroadcastMessageTimestamp(
            BroadcastMessageID::NodeAnnouncement(node_announcement.node_id.clone()),
            node_announcement.timestamp,
        ));

        batch.put_kv(KeyValue::BroadcastMessage(
            Cursor::new(node_announcement.timestamp, message_id.clone()),
            BroadcastMessage::NodeAnnouncement(node_announcement.clone()),
        ));
        batch.commit();
    }
}

impl WatchtowerStore for Store {
    fn get_watch_channels(&self) -> Vec<ChannelData> {
        let prefix = vec![WATCHTOWER_CHANNEL_PREFIX];
        self.prefix_iterator(&prefix)
            .map(|(_key, value)| deserialize_from(value.as_ref(), "ChannelData"))
            .collect()
    }

    fn insert_watch_channel(
        &self,
        channel_id: Hash256,
        funding_tx_lock: Script,
        remote_settlement_data: SettlementData,
    ) {
        let key = [&[WATCHTOWER_CHANNEL_PREFIX], channel_id.as_ref()].concat();
        let value = serialize_to_vec(
            &ChannelData {
                channel_id,
                funding_tx_lock,
                remote_settlement_data,
                local_settlement_data: None,
                revocation_data: None,
            },
            "ChannelData",
        );
        let mut batch = self.batch();
        batch.put(key, value);
        batch.commit();
    }

    fn remove_watch_channel(&self, channel_id: Hash256) {
        let key = [&[WATCHTOWER_CHANNEL_PREFIX], channel_id.as_ref()].concat();
        self.db.delete(key).expect("delete should be OK");
    }

    fn update_revocation(
        &self,
        channel_id: Hash256,
        revocation_data: RevocationData,
        remote_settlement_data: SettlementData,
    ) {
        let key = [&[WATCHTOWER_CHANNEL_PREFIX], channel_id.as_ref()].concat();
        if let Some(mut channel_data) = self
            .get(key)
            .map(|v| deserialize_from::<ChannelData>(v.as_ref(), "ChannelData"))
        {
            channel_data.remote_settlement_data = remote_settlement_data;
            channel_data.revocation_data = Some(revocation_data);
            let mut batch = self.batch();
            batch.put_kv(KeyValue::WatchtowerChannel(channel_id, channel_data));
            batch.commit();
        }
    }

    fn update_local_settlement(&self, channel_id: Hash256, local_settlement_data: SettlementData) {
        let key = [&[WATCHTOWER_CHANNEL_PREFIX], channel_id.as_ref()].concat();
        if let Some(mut channel_data) = self
            .get(key)
            .map(|v| deserialize_from::<ChannelData>(v.as_ref(), "ChannelData"))
        {
            channel_data.local_settlement_data = Some(local_settlement_data);
            let mut batch = self.batch();
            batch.put_kv(KeyValue::WatchtowerChannel(channel_id, channel_data));
            batch.commit();
        }
    }
}<|MERGE_RESOLUTION|>--- conflicted
+++ resolved
@@ -223,17 +223,9 @@
     CkbInvoicePreimage(Hash256, Hash256),
     CkbInvoiceStatus(Hash256, CkbInvoiceStatus),
     PeerIdChannelId((PeerId, Hash256), ChannelState),
-<<<<<<< HEAD
     OutPointChannelId(OutPoint, Hash256),
-    NodeInfo(Pubkey, NodeInfo),
-    NodeTimestampIndex(Pubkey, u64),
-    ChannelInfo(OutPoint, ChannelInfo),
-    ChannelTimestampIndex(OutPoint, u64),
-    ChannelFundingTxIndex(OutPoint, u64, u32),
-=======
     BroadcastMessageTimestamp(BroadcastMessageID, u64),
     BroadcastMessage(Cursor, BroadcastMessage),
->>>>>>> ccd7f339
     WatchtowerChannel(Hash256, ChannelData),
     PaymentSession(Hash256, PaymentSession),
     PaymentHistoryTimedResult((OutPoint, Direction), TimedResult),
@@ -277,15 +269,9 @@
                 channel_id.as_ref(),
             ]
             .concat(),
-<<<<<<< HEAD
-            KeyValue::ChannelInfo(channel_id, _) => {
-                [&[CHANNEL_INFO_PREFIX], channel_id.as_slice()].concat()
-            }
             KeyValue::OutPointChannelId(outpoint, _) => {
                 [&[CHANNEL_OUTPOINT_CHANNEL_ID_PREFIX], outpoint.as_slice()].concat()
             }
-=======
->>>>>>> ccd7f339
             KeyValue::PaymentSession(payment_hash, _) => {
                 [&[PAYMENT_SESSION_PREFIX], payment_hash.as_ref()].concat()
             }
@@ -319,11 +305,7 @@
             KeyValue::CkbInvoicePreimage(_, preimage) => serialize_to_vec(preimage, "Hash256"),
             KeyValue::CkbInvoiceStatus(_, status) => serialize_to_vec(status, "CkbInvoiceStatus"),
             KeyValue::PeerIdChannelId(_, state) => serialize_to_vec(state, "ChannelState"),
-<<<<<<< HEAD
-            KeyValue::ChannelInfo(_, channel) => serialize_to_vec(channel, "ChannelInfo"),
             KeyValue::OutPointChannelId(_, channel_id) => serialize_to_vec(channel_id, "ChannelId"),
-=======
->>>>>>> ccd7f339
             KeyValue::PaymentSession(_, payment_session) => {
                 serialize_to_vec(payment_session, "PaymentSession")
             }
