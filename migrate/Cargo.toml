[package]
name = "fnn-migrate"
version = "0.5.1"
edition = "2021"
build = "build.rs"

[dependencies]

tracing = "0.1"
tracing-subscriber = { version = "0.3", features = ["env-filter"] }
indicatif = "0.16"
console = "0.15.8"
bincode = "1.3.3"
thiserror = "1.0.58"
serde = { version = "1.0.197", features = ["derive"] }
hex = "0.4.3"
clap = { version = "4.0", features = ["derive"] }
fiber = { package = "fnn", path = "../crates/fiber-lib" }
serde_json = "1.0.135"

fiber_v020 = { package = "fnn", git = "https://github.com/nervosnetwork/fiber.git", tag = "v0.2.0-p1" }
fiber_v021 = { package = "fnn", git = "https://github.com/nervosnetwork/fiber.git", tag = "v0.2.1-p1" }
fiber_v030 = { package = "fnn", git = "https://github.com/nervosnetwork/fiber.git", tag = "v0.3.0-p1" }
fiber_v031 = { package = "fnn", git = "https://github.com/nervosnetwork/fiber.git", tag = "v0.3.1-p1" }
fiber_v040 = { package = "fnn", git = "https://github.com/nervosnetwork/fiber.git", tag = "v0.4.0-rc1-p1" }
fiber_v041 = { package = "fnn", git = "https://github.com/nervosnetwork/fiber.git", tag = "v0.4.1-rc1" }
<<<<<<< HEAD
ouroboros = "0.18.5"
=======
fiber_v050 = { package = "fnn", git = "https://github.com/nervosnetwork/fiber.git", tag = "v0.5.0" }
fiber_v051 = { package = "fnn", git = "https://github.com/nervosnetwork/fiber.git", tag = "v0.5.1-rc1" }
>>>>>>> 1cb8c43e

[features]
default = []

[workspace]<|MERGE_RESOLUTION|>--- conflicted
+++ resolved
@@ -24,12 +24,9 @@
 fiber_v031 = { package = "fnn", git = "https://github.com/nervosnetwork/fiber.git", tag = "v0.3.1-p1" }
 fiber_v040 = { package = "fnn", git = "https://github.com/nervosnetwork/fiber.git", tag = "v0.4.0-rc1-p1" }
 fiber_v041 = { package = "fnn", git = "https://github.com/nervosnetwork/fiber.git", tag = "v0.4.1-rc1" }
-<<<<<<< HEAD
-ouroboros = "0.18.5"
-=======
 fiber_v050 = { package = "fnn", git = "https://github.com/nervosnetwork/fiber.git", tag = "v0.5.0" }
 fiber_v051 = { package = "fnn", git = "https://github.com/nervosnetwork/fiber.git", tag = "v0.5.1-rc1" }
->>>>>>> 1cb8c43e
+ouroboros = "0.18.5"
 
 [features]
 default = []
