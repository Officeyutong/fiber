--- conflicted
+++ resolved
@@ -94,13 +94,6 @@
     let path = Path::new(&args.path);
     let skip_confirm = args.skip_confirm;
 
-<<<<<<< HEAD
-    let db = fiber::store::Store::open_db(path).expect("failed to open db");
-    let migrate = init_db_migrate(db);
-    if let Err(err) = run_migrate(migrate, path, skip_confirm) {
-        eprintln!("{}", err);
-        exit(1);
-=======
     if args.check_validate {
         if let Err(err) = Store::check_validate(path) {
             eprintln!("db validate failed:\n{}", err);
@@ -117,6 +110,5 @@
             eprintln!("{}", err);
             exit(1);
         }
->>>>>>> 6874ffc1
     }
 }